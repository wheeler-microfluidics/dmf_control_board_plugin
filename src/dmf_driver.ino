--- conflicted
+++ resolved
@@ -27,11 +27,8 @@
   DueFlashStorage EEPROM;
 #endif
 #include <OneWire.h>
-<<<<<<< HEAD
-=======
 #include <TimerOne.h>
 #include "Memory.h"
->>>>>>> c5e2c94b
 #include "RemoteObject.h"
 #include "dmf_control_board.h"
 
@@ -59,9 +56,6 @@
 
 void loop() {
   dmf_control_board.Listen();
-<<<<<<< HEAD
-}
-=======
   if (timer_count % 25 == 0) {
     /* Check the watchdog-state every 24 timer periods, _i.e., every 120
      * seconds_. */
@@ -69,4 +63,3 @@
     timer_count = 1;
   }
 }
->>>>>>> c5e2c94b
