/*
Copyright 2011 Ryan Fobel

This file is part of dmf_control_board.

dmf_control_board is free software: you can redistribute it and/or modify
it under the terms of the GNU General Public License as published by
the Free Software Foundation, either version 3 of the License, or
(at your option) any later version.

dmf_control_board is distributed in the hope that it will be useful,
but WITHOUT ANY WARRANTY; without even the implied warranty of
MERCHANTABILITY or FITNESS FOR A PARTICULAR PURPOSE.  See the
GNU General Public License for more details.

You should have received a copy of the GNU General Public License
along with dmf_control_board.  If not, see <http://www.gnu.org/licenses/>.
*/

#include <stdint.h>
#include "dmf_control_board.h"
#if !( defined(AVR) || defined(__SAM3X8E__) )
  #include <boost/format.hpp>
  using namespace std;
  using boost::format;
#else
  #include "Arduino.h"
  #include <Wire.h>
  #include <OneWire.h>
  #include <SPI.h>
  #ifdef AVR
    #include <EEPROM.h>
  #elif defined(__SAM3X8E__)
    #include <DueFlashStorage.h>
    extern DueFlashStorage EEPROM;
  #endif
  #include <math.h>

  // macros for converting hardware major/minor versions to a version string
  #define STR_VALUE(arg) #arg
  #define DEFINE_TO_STRING(name) STR_VALUE(name)
  #define ___HARDWARE_VERSION___ \
   DEFINE_TO_STRING(___HARDWARE_MAJOR_VERSION___.___HARDWARE_MINOR_VERSION___)
#endif

#if defined(AVR) || defined(__SAM3X8E__)
  const float DmfControlBoard::SAMPLING_RATES_[] = { 8908, 16611, 29253, 47458,
                                                     68191, 90293, 105263 };
  const char DmfControlBoard::PROTOCOL_NAME_[] = "DMF Control Protocol";
  const char DmfControlBoard::PROTOCOL_VERSION_[] = "0.1";

  void printe(float number) {
    int8_t exp = floor(log10(number));
    Serial.print(number / pow(10, exp));
    Serial.print("E");
    Serial.print(exp, DEC);
  }

  void printlne(float number) {
    printe(number);
    Serial.println();
  }
#else
  const char DmfControlBoard::CSV_INDENT_[] = ",,,,,,,,";
#endif

const char DmfControlBoard::NAME_[] = "Arduino DMF Controller";
const char DmfControlBoard::MANUFACTURER_[] = "Wheeler Microfluidics Lab";
const char DmfControlBoard::SOFTWARE_VERSION_[] = ___SOFTWARE_VERSION___;
const char DmfControlBoard::URL_[] =
    "http://microfluidics.utoronto.ca/dmf_control_board";

DmfControlBoard::DmfControlBoard()
  : RemoteObject(BAUD_RATE,true
#if !( defined(AVR) || defined(__SAM3X8E__) )
                   ,"DmfControlBoard" //used for logging
#endif
                   ) {
}

DmfControlBoard::~DmfControlBoard() {
}

uint8_t DmfControlBoard::ProcessCommand(uint8_t cmd) {
#if !( defined(AVR) || defined(__SAM3X8E__) )
  const char* function_name = "ProcessCommand()";
  LogMessage(str(format("command=0x%0X (%d)") % cmd % cmd).c_str(),
             function_name);
#endif
  switch(cmd) {
#if defined(AVR) || defined(__SAM3X8E__) // Commands that only the Arduino handles
    case CMD_GET_NUMBER_OF_CHANNELS:
      if (payload_length() == 0) {
        Serialize(&number_of_channels_, sizeof(number_of_channels_));
        return_code_ = RETURN_OK;
      } else {
        return_code_ = RETURN_BAD_PACKET_SIZE;
      }
      break;
    case CMD_GET_STATE_OF_ALL_CHANNELS:
      if (payload_length()==0) {
        return_code_ = RETURN_OK;
<<<<<<< HEAD
        for(uint8_t chip=0; chip<number_of_channels_/40; chip++) {
          for(uint8_t port=0; port<5; port++) {
            Wire.beginTransmission(
              config_settings_.switching_board_i2c_address+chip);
            Wire.write(PCA9505_OUTPUT_PORT_REGISTER_+port);
=======
        for (uint8_t chip = 0; chip < number_of_channels_ / 40; chip++) {
          for (uint8_t port = 0; port < 5; port++) {
            Wire.beginTransmission(config_settings_.switching_board_i2c_address
                                   + chip);
            Wire.write(PCA9505_OUTPUT_PORT_REGISTER_ + port);
>>>>>>> 77cffbb7
            Wire.endTransmission();
            Wire.requestFrom(
              config_settings_.switching_board_i2c_address + chip, 1);
            if (Wire.available()) {
              uint8_t data = Wire.read();
              uint8_t state;
              for (uint8_t bit = 0; bit < 8; bit++) {
                state = (data >> bit & 0x01) == 0;
                Serialize(&state, sizeof(state));
              }
            } else {
              return_code_ = RETURN_GENERAL_ERROR;
              break; break;
            }
          }
        }
      } else {
        return_code_ = RETURN_BAD_PACKET_SIZE;
      }
      break;
    case CMD_SET_STATE_OF_ALL_CHANNELS:
      if (payload_length() == number_of_channels_ * sizeof(uint8_t)) {
        UpdateAllChannels();
        return_code_ = RETURN_OK;
      } else {
        return_code_ = RETURN_BAD_PACKET_SIZE;
      }
      break;
    case CMD_GET_STATE_OF_CHANNEL:
      if (payload_length() == sizeof(uint16_t)) {
        uint16_t channel = ReadUint16();
        if (channel >= number_of_channels_ || channel < 0) {
          return_code_ = RETURN_BAD_INDEX;
        } else {
          uint8_t chip = channel / 40;
          uint8_t port = (channel % 40) / 8;
          uint8_t bit = (channel % 40) % 8;
          Wire.beginTransmission(
<<<<<<< HEAD
            config_settings_.switching_board_i2c_address+chip);
          Wire.write(PCA9505_OUTPUT_PORT_REGISTER_+port);
          Wire.endTransmission();
          Wire.requestFrom(
            config_settings_.switching_board_i2c_address+chip, 1);
          if(Wire.available()) {
            uint8_t data = Wire.read();
            data = (data >> bit & 0x01)==0;
=======
            config_settings_.switching_board_i2c_address + chip);
          Wire.write(PCA9505_OUTPUT_PORT_REGISTER_ + port);
          Wire.endTransmission();
          Wire.requestFrom(
            config_settings_.switching_board_i2c_address + chip, 1);
          if (Wire.available()) {
            uint8_t data = Wire.read();
            data = (data >> bit & 0x01) == 0;
>>>>>>> 77cffbb7
            Serialize(&data, sizeof(data));
            return_code_ = RETURN_OK;
          } else {
            return_code_ = RETURN_GENERAL_ERROR;
          }
        }
      } else {
        return_code_ = RETURN_BAD_PACKET_SIZE;
      }
      break;
    case CMD_SET_STATE_OF_CHANNEL:
      if (payload_length() == sizeof(uint16_t) + sizeof(uint8_t)) {
        uint16_t channel = ReadUint16();
        uint8_t state = ReadUint8();
        if (channel < number_of_channels_) {
          return_code_ = UpdateChannel(channel, state);
        } else {
          return_code_ = RETURN_BAD_INDEX;
        }
      } else {
        return_code_ = RETURN_BAD_PACKET_SIZE;
      }
      break;
#if ___HARDWARE_MAJOR_VERSION___ == 1
    case CMD_GET_WAVEFORM:
      if (payload_length() == 0) {
        return_code_ = RETURN_OK;
        uint8_t waveform = digitalRead(WAVEFORM_SELECT_);
        Serialize(&waveform, sizeof(waveform));
      } else {
        return_code_ = RETURN_BAD_PACKET_SIZE;
      }
      break;
    case CMD_SET_WAVEFORM:
      if (payload_length() == sizeof(uint8_t)) {
        uint8_t waveform = ReadUint8();
        if (waveform == SINE || waveform == SQUARE) {
          digitalWrite(WAVEFORM_SELECT_, waveform);
          return_code_ = RETURN_OK;
        } else {
          return_code_ = RETURN_BAD_VALUE;
        }
      } else {
        return_code_ = RETURN_BAD_PACKET_SIZE;
      }
      break;
#endif
    case CMD_GET_WAVEFORM_VOLTAGE:
      if (payload_length() == 0) {
#if ___HARDWARE_MAJOR_VERSION___ == 1
        return_code_ = RETURN_OK;
        Serialize(&waveform_voltage_, sizeof(waveform_voltage_));
#else
        i2c_write(config_settings_.signal_generator_board_i2c_address, cmd);
        delay(I2C_DELAY);
        Wire.requestFrom(config_settings_.signal_generator_board_i2c_address,
<<<<<<< HEAD
          (uint8_t)1);
        if(Wire.available()) {
          uint8_t n_bytes_to_read = Wire.read();
          if(n_bytes_to_read==sizeof(float)+1) {
=======
                         (uint8_t)1);
        if (Wire.available()) {
          uint8_t n_bytes_to_read = Wire.read();
          if (n_bytes_to_read == sizeof(float) + 1) {
>>>>>>> 77cffbb7
            uint8_t data[5];
            i2c_read(config_settings_.signal_generator_board_i2c_address,
                     (uint8_t *)&data[0], 5);
            return_code_ = data[4];
            if (return_code_ == RETURN_OK) {
              memcpy(&waveform_voltage_, &data[0], sizeof(float));
              waveform_voltage_ *= amplifier_gain_;
              Serialize(&waveform_voltage_, sizeof(float));
            }
          }
        }
#endif
      } else {
        return_code_ = RETURN_BAD_PACKET_SIZE;
      }
      break;
    case CMD_SET_WAVEFORM_VOLTAGE:
      if (payload_length() == sizeof(float)) {
        return_code_ = SetWaveformVoltage(ReadFloat());
      } else {
        return_code_ = RETURN_BAD_PACKET_SIZE;
      }
      break;
    case CMD_GET_WAVEFORM_FREQUENCY:
      if (payload_length() == 0) {
#if ___HARDWARE_MAJOR_VERSION___ == 1
        return_code_ = RETURN_OK;
        Serialize(&waveform_frequency_, sizeof(waveform_frequency_));
#else
        i2c_write(config_settings_.signal_generator_board_i2c_address, cmd);
        delay(I2C_DELAY);
        Wire.requestFrom(config_settings_.signal_generator_board_i2c_address,
                         (uint8_t)1);
<<<<<<< HEAD
        if(Wire.available()) {
          uint8_t n_bytes_to_read = Wire.read();
          if(n_bytes_to_read==sizeof(float)+1) {
=======
        if (Wire.available()) {
          uint8_t n_bytes_to_read = Wire.read();
          if (n_bytes_to_read == sizeof(float) + 1) {
>>>>>>> 77cffbb7
              uint8_t data[5];
              i2c_read(config_settings_.signal_generator_board_i2c_address,
                       (uint8_t * )&data[0], 5);
              return_code_ = data[4];
              if (return_code_ == RETURN_OK) {
                memcpy(&waveform_frequency_, &data[0], sizeof(float));
                Serialize(&waveform_frequency_, sizeof(float));
              }
            }
          }
#endif
      } else {
        return_code_ = RETURN_BAD_PACKET_SIZE;
      }
      break;
    case CMD_SET_WAVEFORM_FREQUENCY:
      if (payload_length() == sizeof(float)) {
#if ___HARDWARE_MAJOR_VERSION___ == 1
        // the frequency of the LTC6904 oscillator needs to be set to 50x
        // the fundamental frequency
        waveform_frequency_ = ReadFloat();
        float freq = waveform_frequency_ * 50;
        // valid frequencies are 1kHz to 68MHz
        if (freq < 1e3 || freq > 68e6) {
          return_code_ = RETURN_BAD_VALUE;
        } else {
          uint8_t oct = 3.322 * log(freq / 1039) / log(10);
          uint16_t dac = round(2048 - (2078 * pow(2, 10 + oct)) / freq);
          uint8_t cnf = 2; // CLK on, /CLK off
          // msb = OCT3 OCT2 OCT1 OCT0 DAC9 DAC8 DAC7 DAC6
          uint8_t msb = (oct << 4) | (dac >> 6);
          // lsb =  DAC5 DAC4 DAC3 DAC2 DAC1 DAC0 CNF1 CNF0
          uint8_t lsb = (dac << 2) | cnf;
          Wire.beginTransmission(LTC6904_);
          Wire.write(msb);
          Wire.write(lsb);
          Wire.endTransmission();     // stop transmitting
          return_code_ = RETURN_OK;
        }
#else
        waveform_frequency_ = ReadFloat();
        uint8_t data[5];
        data[0] = cmd;
        memcpy(&data[1], &waveform_frequency_, sizeof(float));
        i2c_write(config_settings_.signal_generator_board_i2c_address,
                  data, 5);
        delay(I2C_DELAY);
        Wire.requestFrom(config_settings_.signal_generator_board_i2c_address,
                         (uint8_t)1);
<<<<<<< HEAD
        if(Wire.available()) {
          uint8_t n_bytes_to_read = Wire.read();
          if(n_bytes_to_read==1) {
=======
        if (Wire.available()) {
          uint8_t n_bytes_to_read = Wire.read();
          if (n_bytes_to_read == 1) {
>>>>>>> 77cffbb7
            uint8_t n_bytes_read = 0;
            n_bytes_read += i2c_read(
              config_settings_.signal_generator_board_i2c_address,
              (uint8_t * )&return_code_,
              sizeof(return_code_));
          }
        }
#endif
      } else {
        return_code_ = RETURN_BAD_PACKET_SIZE;
      }
      break;
#ifdef AVR // only on Arduino Mega 2560
    case CMD_GET_SAMPLING_RATE:
      if (payload_length() == 0) {
        Serialize(&SAMPLING_RATES_[sampling_rate_index_], sizeof(float));
        return_code_ = RETURN_OK;
      } else {
        return_code_ = RETURN_BAD_PACKET_SIZE;
      }
      break;
    case CMD_SET_SAMPLING_RATE:
      if (payload_length() == sizeof(uint8_t)) {
        return_code_ = SetAdcPrescaler(ReadUint8());
      } else {
        return_code_ = RETURN_BAD_PACKET_SIZE;
      }
      break;
#endif
    case CMD_GET_SERIES_RESISTOR_INDEX:
      if (payload_length() == sizeof(uint8_t)) {
        uint8_t channel = ReadUint8();
        return_code_ = RETURN_OK;
        switch(channel) {
          case 0:
            Serialize(&A0_series_resistor_index_,
                      sizeof(A0_series_resistor_index_));
            break;
          case 1:
            Serialize(&A1_series_resistor_index_,
                      sizeof(A1_series_resistor_index_));
            break;
          default:
            return_code_ = RETURN_BAD_INDEX;
            break;
        }
      } else {
        return_code_ = RETURN_BAD_PACKET_SIZE;
      }
      break;
    case CMD_SET_SERIES_RESISTOR_INDEX:
      if (payload_length() == 2*sizeof(uint8_t)) {
        uint8_t channel = ReadUint8();
        return_code_ = SetSeriesResistor(channel, ReadUint8());
      } else {
        return_code_ = RETURN_BAD_PACKET_SIZE;
      }
      break;
    case CMD_GET_SERIES_RESISTANCE:
      if (payload_length() == sizeof(uint8_t)) {
        uint8_t channel = ReadUint8();
        return_code_ = RETURN_OK;
        switch(channel) {
          case 0:
            Serialize(&config_settings_.A0_series_resistance
                      [A0_series_resistor_index_], sizeof(float));
            break;
          case 1:
            Serialize(&config_settings_.A1_series_resistance
                      [A1_series_resistor_index_], sizeof(float));
            break;
          default:
            return_code_ = RETURN_BAD_INDEX;
            break;
        }
      } else {
        return_code_ = RETURN_BAD_PACKET_SIZE;
      }
      break;
    case CMD_SET_SERIES_RESISTANCE:
      if (payload_length() == sizeof(uint8_t) + sizeof(float)) {
        uint8_t channel = ReadUint8();
        return_code_ = RETURN_OK;
        switch(channel) {
          case 0:
            config_settings_.A0_series_resistance[A0_series_resistor_index_] =
                ReadFloat();
            SaveConfig();
            break;
          case 1:
            config_settings_.A1_series_resistance[A1_series_resistor_index_] =
                ReadFloat();
            SaveConfig();
            break;
          default:
            return_code_ = RETURN_BAD_INDEX;
            break;
        }
      } else {
        return_code_ = RETURN_BAD_PACKET_SIZE;
      }
      break;
    case CMD_GET_SERIES_CAPACITANCE:
      if (payload_length() == sizeof(uint8_t)) {
        uint8_t channel = ReadUint8();
        return_code_ = RETURN_OK;
        switch(channel) {
          case 0:
            Serialize(&config_settings_.A0_series_capacitance
                      [A0_series_resistor_index_], sizeof(float));
            break;
          case 1:
            Serialize(&config_settings_.A1_series_capacitance
                      [A1_series_resistor_index_], sizeof(float));
            break;
          default:
            return_code_ = RETURN_BAD_INDEX;
            break;
        }
      } else {
        return_code_ = RETURN_BAD_PACKET_SIZE;
      }
      break;
    case CMD_SET_SERIES_CAPACITANCE:
      if (payload_length() == sizeof(uint8_t) + sizeof(float)) {
        uint8_t channel = ReadUint8();
        return_code_ = RETURN_OK;
        switch(channel) {
          case 0:
            config_settings_.A0_series_capacitance[A0_series_resistor_index_] =
                ReadFloat();
            SaveConfig();
            break;
          case 1:
            config_settings_.A1_series_capacitance[A1_series_resistor_index_] =
                ReadFloat();
            SaveConfig();
            break;
          default:
            return_code_ = RETURN_BAD_INDEX;
            break;
        }
      } else {
        return_code_ = RETURN_BAD_PACKET_SIZE;
      }
      break;
    case CMD_GET_AMPLIFIER_GAIN:
      if (payload_length() == 0) {
        return_code_ = RETURN_OK;
        Serialize(&amplifier_gain_, sizeof(amplifier_gain_));
      } else {
        return_code_ = RETURN_BAD_PACKET_SIZE;
      }
      break;
    case CMD_SET_AMPLIFIER_GAIN:
      if (payload_length() == sizeof(float)) {
        float value = ReadFloat();
        if (value > 0) {
          if (auto_adjust_amplifier_gain_) {
            amplifier_gain_ = value;
          } else {
            config_settings_.amplifier_gain = value;
            auto_adjust_amplifier_gain_ = false;
            SaveConfig();
          }
          return_code_ = RETURN_OK;
        } else {
          return_code_ = RETURN_BAD_VALUE;
        }
      } else {
        return_code_ = RETURN_BAD_PACKET_SIZE;
      }
      break;
    case CMD_GET_AUTO_ADJUST_AMPLIFIER_GAIN:
      if (payload_length() == 0) {
        return_code_ = RETURN_OK;
        uint8_t value = config_settings_.amplifier_gain <= 0;
        Serialize(&value, sizeof(value));
      } else {
        return_code_ = RETURN_BAD_PACKET_SIZE;
      }
      break;
    case CMD_SET_AUTO_ADJUST_AMPLIFIER_GAIN:
      if (payload_length() == sizeof(uint8_t)) {
        uint8_t value = ReadUint8();
        if (value > 0) {
          config_settings_.amplifier_gain = 0;
        } else {
          config_settings_.amplifier_gain = amplifier_gain_;
        }
        SaveConfig();
        return_code_ = RETURN_OK;
      } else {
        return_code_ = RETURN_BAD_PACKET_SIZE;
      }
      break;
    case CMD_MEASURE_IMPEDANCE:
      if (payload_length() < 3*sizeof(uint16_t)) {
        return_code_ = RETURN_BAD_PACKET_SIZE;
      } else {
        uint16_t sampling_time_ms = ReadUint16();
        uint16_t n_samples = ReadUint16();
        uint16_t delay_between_samples_ms = ReadUint16();

        // only collect enough samples to fill the maximum payload length
        uint16_t max_samples = MAX_PAYLOAD_LENGTH /
                               (2 * sizeof(int8_t) + 2 * sizeof(int16_t));
        if (n_samples > max_samples) {
          n_samples = max_samples;
        }

        if (payload_length() == 3 * sizeof(uint16_t) || (payload_length() == 3 *
                                                        sizeof(uint16_t) +
                                                        number_of_channels_ *
                                                        sizeof(uint8_t))) {
          return_code_ = RETURN_OK;

          uint8_t original_A0_index = A0_series_resistor_index_;
          uint8_t original_A1_index = A1_series_resistor_index_;

          // set the resistors to their highest values
          SetSeriesResistor(0, sizeof(config_settings_.A0_series_resistance) /
                            sizeof(float) - 1);
          SetSeriesResistor(1, sizeof(config_settings_.A1_series_resistance) /
                            sizeof(float) - 1);

          // update the channels (if they were included in the packet)
          if (payload_length() == 3 * sizeof(uint16_t) + number_of_channels_ *
              sizeof(uint8_t)) {
            UpdateAllChannels();
          }

          // sample the feedback voltage
          for (uint16_t i = 0; i < n_samples; i++) {
            uint16_t hv_max = 0;
            uint16_t hv_min = 1023;
            uint16_t hv = 0;
            int16_t hv_pk_pk;
            int8_t hv_resistor = A0_series_resistor_index_;
            uint16_t fb_max = 0;
            uint16_t fb_min = 1023;
            uint16_t fb = 0;
            int16_t fb_pk_pk;
            int8_t fb_resistor = A1_series_resistor_index_;
            uint32_t t_sample = millis();

            while(millis() - t_sample < sampling_time_ms) {
              // hv_resistor == -1 if the smallest series resistor becomes
              // saturated
              if (hv_resistor != -1) {
                hv = analogRead(0);
                // if the ADC is saturated, use a smaller resistor
                // and reset the peak
                if (hv > 820) {
                  if (A0_series_resistor_index_ > 0) {
                    SetSeriesResistor(0, A0_series_resistor_index_ - 1);
                    hv_max = 0;
                    hv_min = 1023;
                  } else {
                    hv_resistor = -1;
                  }
                  continue;
                }
                if (hv > hv_max) {
                  hv_max = hv;
                }
                if (hv < hv_min) {
                  hv_min = hv;
                }
              }

              // hv_resistor == -1 if the smallest series resistor becomes
              // saturated
              if (fb_resistor != -1) {
                fb = analogRead(1);

                // if the ADC is saturated, use a smaller resistor
                // and reset the peak
                if (fb > 820) {
                  if (A1_series_resistor_index_ > 0) {
                    SetSeriesResistor(1, A1_series_resistor_index_ - 1);
                    fb_max = 0;
                    fb_min = 1023;
                  } else {
                    fb_resistor = -1;
                  }
                  continue;
                }
                if (fb > fb_max) {
                  fb_max = fb;
                }
                if (fb < fb_min) {
                  fb_min = fb;
                }
              }
            }

            hv_pk_pk = hv_max - hv_min;
            fb_pk_pk = fb_max - fb_min;

            // if we didn't get a valid feedback sample during the sampling
            // time, return -1 as the index
            if (fb_max == 0 || fb_min == 1023 && fb_resistor != -1) {
              fb_resistor = -1;
            } else {
              fb_resistor = A1_series_resistor_index_;
            }

            // if we didn't get a valid high voltage sample during the
            // sampling time, return -1 as the index
            if (hv_max == 0 || hv_min == 1023 && hv_resistor != -1) {
              hv_resistor = -1;
            } else {
              // adjust amplifier gain (only if the hv resistor is the same
              // as on the previous reading; otherwise it may not have had
              // enough time to get a good reading)
              if (auto_adjust_amplifier_gain_ && waveform_voltage_ > 0 && i > 0
                  && hv_resistor == A0_series_resistor_index_) {
                float R = config_settings_.A0_series_resistance
                                           [A0_series_resistor_index_];
                float C = config_settings_.A0_series_capacitance
                                           [A0_series_resistor_index_];
                float measured_voltage, set_voltage;
#if ___HARDWARE_MAJOR_VERSION___ == 1
                float V_fb;
                if (fb_resistor == - 1 || fb_pk_pk < 0) {
                  V_fb = 0;
                } else {
                  V_fb = fb_pk_pk * 5.0 / 1023 / sqrt(2) / 2;
                }
                measured_voltage = (hv_pk_pk * 5.0 / 1023.0 // measured Vrms /
                                    / sqrt(2) / 2) /
                                   (1 / sqrt(pow(10e6 / R   // transfer
                                                 + 1, 2)    // function
                                             + pow(10e6 * C * 2 * M_PI *
                                                   waveform_frequency_, 2)));
                set_voltage = waveform_voltage_ + V_fb;
#else
                measured_voltage = (hv_pk_pk * 5.0 / 1023.0  // measured Vrms /
                                    / sqrt(2) / 2) /
                                   (1 / sqrt(pow(10e6 / R,   // transfer
                                                 2) +        // function
                                             pow(10e6 * C * 2 * M_PI *
                                                 waveform_frequency_, 2)));
                set_voltage = waveform_voltage_;
#endif
                // if we're outside of the voltage tolerance, update the gain
                if (abs(measured_voltage - set_voltage) >
                   config_settings_.voltage_tolerance) {
                  amplifier_gain_ *= measured_voltage / set_voltage;

                  // enforce minimum gain of 1 because if gain goes to zero,
                  // it cannot be adjusted further
                  if (amplifier_gain_ < 1) {
                    amplifier_gain_ = 1;
                  }
#if ___HARDWARE_MAJOR_VERSION___ == 1
                  // update output voltage (accounting for amplifier gain and
                  // for the voltage drop across the feedback resistor)
                  SetWaveformVoltage(waveform_voltage_ + V_fb);
#else
                  // update output voltage (but don't wait for i2c response)
                  SetWaveformVoltage(waveform_voltage_, false);
#endif
                }
              }
              hv_resistor = A0_series_resistor_index_;
            }

            Serialize(&hv_pk_pk, sizeof(hv_pk_pk));
            Serialize(&hv_resistor, sizeof(hv_resistor));
            Serialize(&fb_pk_pk, sizeof(fb_pk_pk));
            Serialize(&fb_resistor, sizeof(fb_resistor));

            if (Serial.available() > 0) {
              break;
            }

            uint32_t t_delay = millis();
            while(millis() - t_delay < delay_between_samples_ms) {}
          }

          // set the resistors back to their original states
          SetSeriesResistor(0, original_A0_index);
          SetSeriesResistor(1, original_A1_index);
        } else {
          return_code_ = RETURN_BAD_PACKET_SIZE;
        }
      }
      break;
    case CMD_RESET_CONFIG_TO_DEFAULTS:
      if (payload_length() == 0) {
        return_code_ = RETURN_OK;
        LoadConfig(true);
      } else {
        return_code_ = RETURN_BAD_PACKET_SIZE;
      }
      break;
#endif
  }
  RemoteObject::ProcessCommand(cmd);
<<<<<<< HEAD
#if !( defined(AVR) || defined(__SAM3X8E__) )
  if(return_code_ == RETURN_UNKNOWN_COMMAND) {
=======
#ifndef AVR
  if (return_code_ == RETURN_UNKNOWN_COMMAND) {
>>>>>>> 77cffbb7
    LogError("Unrecognized command", function_name);
  }
#endif
  return return_code_;
}

<<<<<<< HEAD
#if defined(AVR) || defined(__SAM3X8E__)
////////////////////////////////////////////////////////////////////////////////
=======
#ifdef AVR
///////////////////////////////////////////////////////////////////////////////
>>>>>>> 77cffbb7
//
// These functions are only defined on the Arduino.
//
///////////////////////////////////////////////////////////////////////////////

void DmfControlBoard::begin() {
  RemoteObject::begin();

  // Versions > 1.2 use the built in 5V AREF (default)
  #if ___HARDWARE_MAJOR_VERSION___ == 1 && ___HARDWARE_MINOR_VERSION___ < 3
    analogReference(EXTERNAL);
  #endif

  #if ___HARDWARE_MAJOR_VERSION___ == 1
    pinMode(AD5204_SLAVE_SELECT_PIN_, OUTPUT);
    pinMode(A0_SERIES_RESISTOR_0_, OUTPUT);
    pinMode(A1_SERIES_RESISTOR_0_, OUTPUT);
    pinMode(A1_SERIES_RESISTOR_1_, OUTPUT);
    pinMode(A1_SERIES_RESISTOR_2_, OUTPUT);
    pinMode(WAVEFORM_SELECT_, OUTPUT);
  #else
    pinMode(A0_SERIES_RESISTOR_0_, OUTPUT);
    pinMode(A0_SERIES_RESISTOR_1_, OUTPUT);
    pinMode(A1_SERIES_RESISTOR_0_, OUTPUT);
    pinMode(A1_SERIES_RESISTOR_1_, OUTPUT);
    pinMode(A1_SERIES_RESISTOR_2_, OUTPUT);
    pinMode(A1_SERIES_RESISTOR_3_, OUTPUT);
  #endif

  // versions > 1.1 need to pull a pin low to turn on the power supply
  #if (___HARDWARE_MAJOR_VERSION___ == 1 && ___HARDWARE_MINOR_VERSION___ > 1) \
    || ___HARDWARE_MAJOR_VERSION___ > 1
    pinMode(PWR_SUPPLY_ON_, OUTPUT);
    digitalWrite(PWR_SUPPLY_ON_, LOW);

    // wait for the power supply to turn on
    delay(500);
  #endif

  Serial.begin(DmfControlBoard::BAUD_RATE);

  Serial.print(name());
  Serial.print(" v");
  Serial.println(hardware_version());
  Serial.print("Firmware version: ");
  Serial.println(software_version());

  i2c_scan();

  #if ___HARDWARE_MAJOR_VERSION___ == 1
    // set waveform (SINE=0, SQUARE=1)
    digitalWrite(WAVEFORM_SELECT_, SINE);
  #endif

  // default amplifier gain
  amplifier_gain_ = 100;

  LoadConfig();
  Serial.print("Configuration version=");
  Serial.print(config_settings_.version.major, DEC);
  Serial.print(".");
  Serial.print(config_settings_.version.minor, DEC);
  Serial.print(".");
  Serial.println(config_settings_.version.micro, DEC);

  // Versions > 1.2 use the built in 5V AREF
  #if ___HARDWARE_MAJOR_VERSION___ == 1 && ___HARDWARE_MINOR_VERSION___ < 3
    Serial.print("aref=");
    Serial.println(config_settings_.aref, DEC);
  #endif

  #if ___HARDWARE_MAJOR_VERSION___ == 1
    Serial.print("waveout_gain_1=");
    Serial.println(config_settings_.waveout_gain_1, DEC);
    Serial.print("vgnd=");
    Serial.println(config_settings_.vgnd, DEC);
    Serial.print("A0_series_resistance[0]=");
    Serial.println(config_settings_.A0_series_resistance[0]);
    Serial.print("A0_series_resistance[1]=");
    Serial.println(config_settings_.A0_series_resistance[1]);
    Serial.print("A0_series_capacitance[0]=");
    printlne(config_settings_.A0_series_capacitance[0]);
    Serial.print("A0_series_capacitance[1]=");
    printlne(config_settings_.A0_series_capacitance[1]);
    Serial.print("A1_series_resistance[0]=");
    Serial.println(config_settings_.A1_series_resistance[0]);
    Serial.print("A1_series_resistance[1]=");
    Serial.println(config_settings_.A1_series_resistance[1]);
    Serial.print("A1_series_resistance[2]=");
    Serial.println(config_settings_.A1_series_resistance[2]);
    Serial.print("A1_series_resistance[3]=");
    Serial.println(config_settings_.A1_series_resistance[3]);
    Serial.print("A1_series_capacitance[0]=");
    printlne(config_settings_.A1_series_capacitance[0]);
    Serial.print("A1_series_capacitance[1]=");
    printlne(config_settings_.A1_series_capacitance[1]);
    Serial.print("A1_series_capacitance[2]=");
    printlne(config_settings_.A1_series_capacitance[2]);
    Serial.print("A1_series_capacitance[3]=");
    printlne(config_settings_.A1_series_capacitance[3]);
  #else
    Serial.print("A0_series_resistance[0]=");
    Serial.println(config_settings_.A0_series_resistance[0]);
    Serial.print("A0_series_resistance[1]=");
    Serial.println(config_settings_.A0_series_resistance[1]);
    Serial.print("A0_series_resistance[2]=");
    Serial.println(config_settings_.A0_series_resistance[2]);
    Serial.print("A0_series_capacitance[0]=");
    printlne(config_settings_.A0_series_capacitance[0]);
    Serial.print("A0_series_capacitance[1]=");
    printlne(config_settings_.A0_series_capacitance[1]);
    Serial.print("A0_series_capacitance[2]=");
    printlne(config_settings_.A0_series_capacitance[2]);
    Serial.print("A1_series_resistance[0]=");
    Serial.println(config_settings_.A1_series_resistance[0]);
    Serial.print("A1_series_resistance[1]=");
    Serial.println(config_settings_.A1_series_resistance[1]);
    Serial.print("A1_series_resistance[2]=");
    Serial.println(config_settings_.A1_series_resistance[2]);
    Serial.print("A1_series_resistance[3]=");
    Serial.println(config_settings_.A1_series_resistance[3]);
    Serial.print("A1_series_resistance[4]=");
    Serial.println(config_settings_.A1_series_resistance[4]);
    Serial.print("A1_series_capacitance[0]=");
    printlne(config_settings_.A1_series_capacitance[0]);
    Serial.print("A1_series_capacitance[1]=");
    printlne(config_settings_.A1_series_capacitance[1]);
    Serial.print("A1_series_capacitance[2]=");
    printlne(config_settings_.A1_series_capacitance[2]);
    Serial.print("A1_series_capacitance[3]=");
    printlne(config_settings_.A1_series_capacitance[3]);
    Serial.print("A1_series_capacitance[4]=");
    printlne(config_settings_.A1_series_capacitance[4]);
    Serial.print("signal_generator_board_i2c_address=");
    Serial.println(config_settings_.signal_generator_board_i2c_address, DEC);
  #endif

  Serial.print("switching_board_i2c_address=");
  Serial.println(config_settings_.switching_board_i2c_address, DEC);
  Serial.print("amplifier_gain=");
  Serial.println(config_settings_.amplifier_gain);
  Serial.print("voltage_tolerance=");
  Serial.println(config_settings_.voltage_tolerance);

  // Check how many switching boards are connected.  Each additional board's
  // address must equal the previous boards address +1 to be valid.
  number_of_channels_ = 0;
  for (uint8_t chip = 0; chip < 8; chip++) {
    Wire.beginTransmission(
<<<<<<< HEAD
      config_settings_.switching_board_i2c_address+chip);
=======
      config_settings_.switching_board_i2c_address + chip);
>>>>>>> 77cffbb7
    Wire.write(PCA9505_CONFIG_IO_REGISTER_);
    Wire.endTransmission();
    Wire.requestFrom(
      config_settings_.switching_board_i2c_address + chip,1);
    if (Wire.available()) {
      Wire.read();
<<<<<<< HEAD
      if(number_of_channels_==40*chip) {
        number_of_channels_ = 40*(chip+1);
=======
      if (number_of_channels_ == 40 * chip) {
        number_of_channels_ = 40 * (chip + 1);
>>>>>>> 77cffbb7
      }
      Serial.print("HV board ");
      Serial.print((int)chip);
      Serial.println(" connected.");
      uint8_t data[2];
      // set all PCA0505 ports in output mode and initialize to ground
      for (uint8_t port=0; port<5; port++) {
        data[0] = PCA9505_CONFIG_IO_REGISTER_ + port;
        data[1] = 0x00;
        i2c_write(config_settings_.switching_board_i2c_address + chip,
                  data, 2);
        data[0] = PCA9505_OUTPUT_PORT_REGISTER_ + port;
        data[1] = 0xFF;
        i2c_write(config_settings_.switching_board_i2c_address + chip,
                  data, 2);
      }
    }
  }
  Serial.print(number_of_channels_);
  Serial.println(" channels available.");

  // set all digital pots

  // Versions > 1.2 use the built in 5V AREF
  #if ___HARDWARE_MAJOR_VERSION___ == 1 && ___HARDWARE_MINOR_VERSION___ < 3
    SetPot(POT_INDEX_AREF_, config_settings_.aref);
  #endif
  #if ___HARDWARE_MAJOR_VERSION___ == 1
    SetPot(POT_INDEX_VGND_, config_settings_.vgnd);
    SetPot(POT_INDEX_WAVEOUT_GAIN_1_, config_settings_.waveout_gain_1);
    SetPot(POT_INDEX_WAVEOUT_GAIN_2_, 0);
  #endif

  SetSeriesResistor(0, 0);
  SetSeriesResistor(1, 0);
#ifdef AVR // only on Arduino Mega 2560
  SetAdcPrescaler(4);
#endif
}

const char* DmfControlBoard::hardware_version() {
  return ___HARDWARE_VERSION___;
}

void DmfControlBoard::SendSPI(uint8_t pin, uint8_t address, uint8_t data) {
  digitalWrite(pin, LOW);
  SPI.transfer(address);
  SPI.transfer(data);
  digitalWrite(pin, HIGH);
}

uint8_t DmfControlBoard::SetPot(uint8_t index, uint8_t value) {
  if (index>=0 && index<4) {
    SendSPI(AD5204_SLAVE_SELECT_PIN_, index, 255-value);
    return RETURN_OK;
  }
  return RETURN_BAD_INDEX;
}

<<<<<<< HEAD
=======
uint8_t DmfControlBoard::SetAdcPrescaler(const uint8_t index) {
  uint8_t return_code = RETURN_OK;
  switch(128>>index) {
    case 128:
      ADCSRA |= _BV(ADPS2) | _BV(ADPS1) | _BV(ADPS0);
      break;
    case 64:
      ADCSRA |= _BV(ADPS2) | _BV(ADPS1);
      ADCSRA &= ~(_BV(ADPS0));
      break;
    case 32:
      ADCSRA |= _BV(ADPS2) | _BV(ADPS0);
      ADCSRA &= ~_BV(ADPS1);
      break;
    case 16:
      ADCSRA |= _BV(ADPS2);
      ADCSRA &= ~(_BV(ADPS1) | _BV(ADPS0));
      break;
    case 8:
      ADCSRA |= _BV(ADPS1) | _BV(ADPS0);
      ADCSRA &= ~_BV(ADPS2);
      break;
    case 4:
      ADCSRA |= _BV(ADPS1);
      ADCSRA &= ~(_BV(ADPS2) | _BV(ADPS0));
      break;
    case 2:
      ADCSRA |= _BV(ADPS0);
      ADCSRA &= ~(_BV(ADPS2) | _BV(ADPS1));
      break;
    default:
      return_code = RETURN_GENERAL_ERROR;
      break;
  }
  if (return_code==RETURN_OK){
    sampling_rate_index_ = index;
  }
  return return_code;
}


>>>>>>> 77cffbb7
uint8_t DmfControlBoard::SetSeriesResistor(const uint8_t channel,
                                           const uint8_t index) {
  uint8_t return_code = RETURN_OK;
  if (channel==0) {
    switch(index) {
      case 0:
        digitalWrite(A0_SERIES_RESISTOR_0_, HIGH);
        #if ___HARDWARE_MAJOR_VERSION___ == 2
          digitalWrite(A0_SERIES_RESISTOR_1_, LOW);
        #endif
        break;
      case 1:
        digitalWrite(A0_SERIES_RESISTOR_0_, LOW);
        #if ___HARDWARE_MAJOR_VERSION___ == 2
          digitalWrite(A0_SERIES_RESISTOR_1_, HIGH);
        #endif
        break;
#if ___HARDWARE_MAJOR_VERSION___ == 2
      case 2:
        digitalWrite(A0_SERIES_RESISTOR_0_, LOW);
        digitalWrite(A0_SERIES_RESISTOR_1_, LOW);
        break;
#endif
      default:
        return_code = RETURN_BAD_INDEX;
        break;
    }
    if (return_code==RETURN_OK) {
      A0_series_resistor_index_ = index;
    }
  } else if (channel==1) {
    switch(index) {
      case 0:
        digitalWrite(A1_SERIES_RESISTOR_0_, HIGH);
        digitalWrite(A1_SERIES_RESISTOR_1_, LOW);
        digitalWrite(A1_SERIES_RESISTOR_2_, LOW);
        #if ___HARDWARE_MAJOR_VERSION___ == 2
          digitalWrite(A1_SERIES_RESISTOR_3_, LOW);
        #endif
        break;
      case 1:
        digitalWrite(A1_SERIES_RESISTOR_0_, LOW);
        digitalWrite(A1_SERIES_RESISTOR_1_, HIGH);
        digitalWrite(A1_SERIES_RESISTOR_2_, LOW);
        #if ___HARDWARE_MAJOR_VERSION___ == 2
          digitalWrite(A1_SERIES_RESISTOR_3_, LOW);
        #endif
        break;
      case 2:
        digitalWrite(A1_SERIES_RESISTOR_0_, LOW);
        digitalWrite(A1_SERIES_RESISTOR_1_, LOW);
        digitalWrite(A1_SERIES_RESISTOR_2_, HIGH);
        #if ___HARDWARE_MAJOR_VERSION___ == 2
          digitalWrite(A1_SERIES_RESISTOR_3_, LOW);
        #endif
        break;
      case 3:
        digitalWrite(A1_SERIES_RESISTOR_0_, LOW);
        digitalWrite(A1_SERIES_RESISTOR_1_, LOW);
        digitalWrite(A1_SERIES_RESISTOR_2_, LOW);
        #if ___HARDWARE_MAJOR_VERSION___ == 2
          digitalWrite(A1_SERIES_RESISTOR_3_, HIGH);
        #endif
        break;
      #if ___HARDWARE_MAJOR_VERSION___ == 2
      case 4:
        digitalWrite(A1_SERIES_RESISTOR_0_, LOW);
        digitalWrite(A1_SERIES_RESISTOR_1_, LOW);
        digitalWrite(A1_SERIES_RESISTOR_2_, LOW);
        digitalWrite(A1_SERIES_RESISTOR_3_, LOW);
        break;
      #endif
      default:
        return_code = RETURN_BAD_INDEX;
        break;
    }
    if (return_code==RETURN_OK) {
      A1_series_resistor_index_ = index;
    }
  } else { // bad channel
    return_code = RETURN_BAD_INDEX;
  }
  // wait for signal to settle
  delayMicroseconds(200);
  return return_code;
}

// update the state of all channels
void DmfControlBoard::UpdateAllChannels() {
  // Each PCA9505 chip has 5 8-bit output registers for a total of 40 outputs
  // per chip. We can have up to 8 of these chips on an I2C bus, which means
  // we can control up to 320 channels.
  //   Each register represent 8 channels (i.e. the first register on the
  // first PCA9505 chip stores the state of channels 0-7, the second register
  // represents channels 8-15, etc.).
  uint8_t data[2];
  for (uint8_t chip=0; chip<number_of_channels_/40; chip++) {
    for (uint8_t port = 0; port < 5; port++) {
      data[0] = PCA9505_OUTPUT_PORT_REGISTER_ + port;
      data[1] = 0;
      for (uint8_t i = 0; i < 8; i++) {
        data[1] += (ReadUint8() == 0) << i;
      }
      i2c_write(config_settings_.switching_board_i2c_address + chip,
                data, 2);
    }
  }
}

// Update the state of single channel.
// Note: Do not use this function in a loop to update all channels. If you
//       want to update all channels, use the UpdateAllChannels function
//       instead because it will be 8x more efficient.
uint8_t DmfControlBoard::UpdateChannel(const uint16_t channel,
                                       const uint8_t state) {
  uint8_t chip = channel / 40;
  uint8_t port = (channel % 40) / 8;
  uint8_t bit = (channel % 40) % 8;
  Wire.beginTransmission(
<<<<<<< HEAD
    config_settings_.switching_board_i2c_address+chip);
  Wire.write(PCA9505_OUTPUT_PORT_REGISTER_+port);
=======
    config_settings_.switching_board_i2c_address + chip);
  Wire.write(PCA9505_OUTPUT_PORT_REGISTER_ + port);
>>>>>>> 77cffbb7
  Wire.endTransmission();
  Wire.requestFrom(
    config_settings_.switching_board_i2c_address + chip, 1);
  if (Wire.available()) {
    uint8_t data[2];
<<<<<<< HEAD
    data[0] = PCA9505_OUTPUT_PORT_REGISTER_+port;
    data[1] = Wire.read();
    bitWrite(data[1], bit, state==0);
    i2c_write(config_settings_.switching_board_i2c_address+chip,
=======
    data[0] = PCA9505_OUTPUT_PORT_REGISTER_ + port;
    data[1] = Wire.read();
    bitWrite(data[1], bit, state == 0);
    i2c_write(config_settings_.switching_board_i2c_address + chip,
>>>>>>> 77cffbb7
              data, 2);
    return RETURN_OK;
  } else {
    return RETURN_GENERAL_ERROR;
  }
}

DmfControlBoard::version_t DmfControlBoard::ConfigVersion() {
  version_t config_version;
  uint8_t* p = (uint8_t*)&config_version;
  for (uint16_t i = 0; i < sizeof(version_t); i++) {
    p[i] = this->persistent_read(PERSISTENT_CONFIG_SETTINGS + i);
  }
  return config_version;
}

void DmfControlBoard::LoadConfig(bool use_defaults) {
  uint8_t* p = (uint8_t*)&config_settings_;
  for (uint16_t i = 0; i < sizeof(config_settings_t); i++) {
    p[i] = this->persistent_read(PERSISTENT_CONFIG_SETTINGS + i);
  }

  float default_voltage_tolerance = 5.0;

  // Upgrade config settings if necessary
  if (config_settings_.version.major == 0 &&
     config_settings_.version.minor == 0 &&
     config_settings_.version.micro == 0) {
    config_settings_.amplifier_gain = amplifier_gain_;
    config_settings_.version.micro = 1;
    SaveConfig();
  }

  if (config_settings_.version.major == 0 &&
     config_settings_.version.minor == 0 &&
     config_settings_.version.micro == 1) {
    config_settings_.switching_board_i2c_address = 0x20;
    config_settings_.version.micro = 2;
    SaveConfig();
  }

  if (config_settings_.version.major == 0 &&
     config_settings_.version.minor == 0 &&
     config_settings_.version.micro == 2) {
    config_settings_.voltage_tolerance = default_voltage_tolerance;
    config_settings_.version.micro = 3;
    SaveConfig();
  }

  // If we're not at the expected version by the end of the upgrade path,
  // set everything to default values.
  if (!(config_settings_.version.major == 0 &&
     config_settings_.version.minor == 0 &&
     config_settings_.version.micro == 3) || use_defaults) {

    config_settings_.version.major = 0;
    config_settings_.version.minor = 0;
    config_settings_.version.micro = 3;

    // Versions > 1.2 use the built in 5V AREF
    #if ___HARDWARE_MAJOR_VERSION___ == 1 && ___HARDWARE_MINOR_VERSION___ < 3
      config_settings_.aref = 255;
    #endif

    #if ___HARDWARE_MAJOR_VERSION___ == 1
      config_settings_.vgnd = 124;
      config_settings_.waveout_gain_1 = 112;
      config_settings_.A0_series_resistance[0] = 30e4;
      config_settings_.A0_series_resistance[1] = 3.3e5;
      config_settings_.A1_series_resistance[0] = 1e3;
      config_settings_.A1_series_resistance[1] = 1e4;
      config_settings_.A1_series_resistance[2] = 1e5;
      config_settings_.A1_series_resistance[3] = 1e6;
    #else
      config_settings_.A0_series_resistance[0] = 20e3;
      config_settings_.A0_series_resistance[1] = 200e3;
      config_settings_.A0_series_resistance[2] = 2e6;
      config_settings_.A1_series_resistance[0] = 2e2;
      config_settings_.A1_series_resistance[1] = 2e3;
      config_settings_.A1_series_resistance[2] = 2e4;
      config_settings_.A1_series_resistance[3] = 2e5;
      config_settings_.A1_series_resistance[4] = 2e6;
      config_settings_.A0_series_capacitance[2] = 50e-12;
      config_settings_.A1_series_capacitance[4] = 50e-12;
      config_settings_.signal_generator_board_i2c_address = 10;
    #endif
    config_settings_.A0_series_capacitance[0] = 0;
    config_settings_.A0_series_capacitance[1] = 0;
    config_settings_.A1_series_capacitance[0] = 50e-12;
    config_settings_.A1_series_capacitance[1] = 50e-12;
    config_settings_.A1_series_capacitance[2] = 50e-12;
    config_settings_.A1_series_capacitance[3] = 50e-12;
    config_settings_.amplifier_gain = amplifier_gain_;
    config_settings_.switching_board_i2c_address = 0x20;
    config_settings_.voltage_tolerance = default_voltage_tolerance;
    SaveConfig();
  }

  // An amplifier gain <= 0 means that we should be doing an automatic
  // adjustment of the gain based on measurements from the amplifier output.
  if (config_settings_.amplifier_gain <= 0) {
    auto_adjust_amplifier_gain_ = true;
  } else {
    amplifier_gain_ = config_settings_.amplifier_gain;
    auto_adjust_amplifier_gain_ = false;
  }
}

void DmfControlBoard::SaveConfig() {
  uint8_t* p = (uint8_t * )&config_settings_;
  for (uint16_t i = 0; i < sizeof(config_settings_t); i++) {
    RemoteObject::persistent_write(PERSISTENT_CONFIG_SETTINGS + i, p[i]);
  }
  /* Call `LoadConfig` to refresh the `config_settings_t` struct with the new
   * value written to persistent storage _(e.g., EEPROM)_. */
  LoadConfig();
}

uint8_t DmfControlBoard::SetWaveformVoltage(const float output_vrms,
                                            const bool wait_for_reply) {
  uint8_t return_code;
#if ___HARDWARE_MAJOR_VERSION___==1
  float step = output_vrms / amplifier_gain_ * 2 * sqrt(2) / 4 * 255;
  if (output_vrms < 0 || step > 255) {
    return_code = RETURN_BAD_VALUE;
  } else {
    waveform_voltage_ = output_vrms;
    SetPot(POT_INDEX_WAVEOUT_GAIN_2_, step);
    return_code = RETURN_OK;
  }
#else
  float vrms = output_vrms / amplifier_gain_;
  uint8_t data[5];
  data[0] = CMD_SET_WAVEFORM_VOLTAGE;
  memcpy(&data[1], &vrms, sizeof(float));
  i2c_write(config_settings_.signal_generator_board_i2c_address,
            data, 5);
  if (wait_for_reply) {
    delay(I2C_DELAY);
    Wire.requestFrom(config_settings_.signal_generator_board_i2c_address,
                     (uint8_t)1);
<<<<<<< HEAD
    if(Wire.available()) {
      uint8_t n_bytes_to_read = Wire.read();
      if(n_bytes_to_read==1) {
=======
    if (Wire.available()) {
      uint8_t n_bytes_to_read = Wire.read();
      if (n_bytes_to_read==1) {
>>>>>>> 77cffbb7
        uint8_t n_bytes_read = 0;
        n_bytes_read += i2c_read(
          config_settings_.signal_generator_board_i2c_address,
          (uint8_t*)&return_code,
          sizeof(return_code));
        if (return_code==RETURN_OK) {
          waveform_voltage_ = output_vrms;
        }
      }
    }
  } else {
    waveform_voltage_ = output_vrms;
    return_code = RETURN_OK;
  }
#endif
  return return_code;
}

void /* DEVICE */ DmfControlBoard::persistent_write(uint16_t address,
                                                    uint8_t value) {
    RemoteObject::persistent_write(address, value);
    /* Reload config from persistent storage _(e.g., EEPROM)_ to refresh
     * `config_settings_t` struct with new value. */
    LoadConfig();
}

#else
///////////////////////////////////////////////////////////////////////////////
//
// These functions are only defined on the PC.
//
///////////////////////////////////////////////////////////////////////////////

uint16_t DmfControlBoard::number_of_channels() {
  const char* function_name = "number_of_channels()";
  LogSeparator();
  LogMessage("send command", function_name);
  if (SendCommand(CMD_GET_NUMBER_OF_CHANNELS) == RETURN_OK) {
    if (payload_length() == sizeof(uint16_t)) {
      uint16_t number_of_channels = ReadUint16();
      LogMessage(str(format("number_of_channels=%d") %
        number_of_channels).c_str(), function_name);
      return number_of_channels;
    } else {
      LogMessage("CMD_GET_NUMBER_OF_CHANNELS, Bad packet size",
                 function_name);
      throw runtime_error("Bad packet size.");
    }
  }
  return 0;
}

vector<uint8_t> DmfControlBoard::state_of_all_channels() {
  const char* function_name = "state_of_all_channels()";
  LogSeparator();
  LogMessage("send command", function_name);
  if (SendCommand(CMD_GET_STATE_OF_ALL_CHANNELS) == RETURN_OK) {
    LogMessage("CMD_GET_STATE_OF_ALL_CHANNELS", function_name);
    std::vector < uint8_t> state_of_channels;
    for (int i = 0; i < payload_length(); i++) {
      state_of_channels.push_back(ReadUint8());
      LogMessage(str(format("state_of_channels_[%d]=%d") % i %
        state_of_channels[i]).c_str(), function_name);
    }
    return state_of_channels;
  }
  return std::vector<uint8_t>(); // return an empty vector
};

uint8_t DmfControlBoard::state_of_channel(const uint16_t channel) {
  const char* function_name = "state_of_channel()";
  LogSeparator();
  LogMessage("send command", function_name);
  Serialize(&channel, sizeof(channel));
  if (SendCommand(CMD_GET_STATE_OF_CHANNEL) == RETURN_OK) {
    LogMessage("CMD_GET_STATE_OF_CHANNEL", function_name);
    if (payload_length() == sizeof(uint8_t)) {
      uint8_t state = ReadUint8();
      LogMessage(str(format("state=%d") % state).c_str(), function_name);
      return state;
    } else {
      LogError("Bad packet size", function_name);
      throw runtime_error("Bad packet size.");
    }
  }
  return 0;
};

float DmfControlBoard::sampling_rate() {
  const char* function_name = "sampling_rate()";
  LogSeparator();
  LogMessage("send command", function_name);
  if (SendCommand(CMD_GET_SAMPLING_RATE) == RETURN_OK) {
    LogMessage("CMD_GET_SAMPLING_RATE", function_name);
    if (payload_length() == sizeof(float)) {
      float sampling_rate = ReadFloat();
      LogMessage(str(format("sampling_rate_=%.1e") % sampling_rate).c_str(),
        function_name);
      return sampling_rate;
    } else {
      LogMessage("CMD_GET_SAMPLING_RATE, Bad packet size",
                 function_name);
      throw runtime_error("Bad packet size.");
    }
  }
  return 0;
}

uint8_t DmfControlBoard::set_sampling_rate(const uint8_t sampling_rate) {
  const char* function_name = "set_sampling_rate()";
  LogSeparator();
  LogMessage("send command", function_name);
  Serialize(&sampling_rate, sizeof(sampling_rate));
  if (SendCommand(CMD_SET_SAMPLING_RATE) == RETURN_OK) {
    LogMessage("CMD_SET_SAMPLING_RATE", function_name);
    LogMessage("sampling rate set successfully", function_name);
  }
  return return_code();
}

uint8_t DmfControlBoard::series_resistor_index(const uint8_t channel) {
  const char* function_name = "series_resistor_index()";
  LogSeparator();
  LogMessage("send command", function_name);
  Serialize(&channel, sizeof(channel));
  if (SendCommand(CMD_GET_SERIES_RESISTOR_INDEX) == RETURN_OK) {
    LogMessage("CMD_GET_SERIES_RESISTOR_INDEX", function_name);
    if (payload_length() == sizeof(uint8_t)) {
      uint8_t index = ReadUint8();
      LogMessage(str(format("series_resistor_index=%d") % index).c_str(),
        function_name);
      return index;
    } else {
      LogMessage("CMD_GET_SERIES_RESISTOR_INDEX, Bad packet size",
                 function_name);
      throw runtime_error("Bad packet size.");
    }
  }
  return 0;
}

float DmfControlBoard::series_resistance(const uint8_t channel) {
  const char* function_name = "series_resistance()";
  LogSeparator();
  LogMessage("send command", function_name);
  Serialize(&channel, sizeof(channel));
  if (SendCommand(CMD_GET_SERIES_RESISTANCE) == RETURN_OK) {
    LogMessage("CMD_GET_SERIES_RESISTANCE", function_name);
    if (payload_length() == sizeof(float)) {
      float series_resistance = ReadFloat();
      LogMessage(str(format("series_resistance=%.1e") %
        series_resistance).c_str(), function_name);
      return series_resistance;
    } else {
      LogMessage("CMD_GET_SERIES_RESISTANCE, Bad packet size",
                 function_name);
      throw runtime_error("Bad packet size.");
    }
  }
  return 0;
}

float DmfControlBoard::series_capacitance(const uint8_t channel) {
  const char* function_name = "series_capacitance()";
  LogSeparator();
  LogMessage("send command", function_name);
  Serialize(&channel, sizeof(channel));
  if (SendCommand(CMD_GET_SERIES_CAPACITANCE) == RETURN_OK) {
    LogMessage("CMD_GET_SERIES_CAPACITANCE", function_name);
    if (payload_length() == sizeof(float)) {
      float series_capacitance = ReadFloat();
      LogMessage(str(format("series_capacitance=%.1e") %
        series_capacitance).c_str(), function_name);
      return series_capacitance;
    } else {
      LogMessage("CMD_GET_SERIES_CAPACITANCE, Bad packet size",
                 function_name);
      throw runtime_error("Bad packet size.");
    }
  }
  return 0;
}

float DmfControlBoard::amplifier_gain() {
  const char* function_name = "amplifier_gain()";
  LogSeparator();
  LogMessage("send command", function_name);
  if (SendCommand(CMD_GET_AMPLIFIER_GAIN) == RETURN_OK) {
    LogMessage("CMD_GET_AMPLIFIER_GAIN", function_name);
    if (payload_length() == sizeof(float)) {
      float gain = ReadFloat();
      LogMessage(str(format("amplifier_gain=%.1e") % gain).c_str(),
        function_name);
      return gain;
    } else {
      LogMessage("CMD_GET_AMPLIFIER_GAIN, Bad packet size",
                 function_name);
      throw runtime_error("Bad packet size.");
    }
  }
  return 0;
}

bool DmfControlBoard::auto_adjust_amplifier_gain() {
  const char* function_name = "auto_adjust_amplifier_gain()";
  LogSeparator();
  LogMessage("send command", function_name);
  if (SendCommand(CMD_GET_AUTO_ADJUST_AMPLIFIER_GAIN) == RETURN_OK) {
    LogMessage("CMD_GET_AUTO_ADJUST_AMPLIFIER_GAIN", function_name);
    if (payload_length() == sizeof(uint8_t)) {
      uint8_t value = ReadUint8();
      LogMessage(str(format("auto_adjust_amplifier_gain=%d") % value).c_str(),
        function_name);
      return value > 0;
    } else {
      LogMessage("CMD_GET_AUTO_ADJUST_AMPLIFIER_GAIN, Bad packet size",
                 function_name);
      throw runtime_error("Bad packet size.");
    }
  }
  return false;
}

std::string DmfControlBoard::waveform() {
  const char* function_name = "waveform()";
  LogSeparator();
  LogMessage("send command", function_name);
  if (SendCommand(CMD_GET_WAVEFORM) == RETURN_OK) {
    LogMessage("CMD_GET_WAVEFORM", function_name);
    if (payload_length() == 1) {
      uint8_t waveform = ReadUint8();
      std::string waveform_str;
      if (waveform == SINE || waveform == SQUARE) {
        if (waveform == SINE) {
          waveform_str = "SINE";
        } else if (waveform == SQUARE) {
          waveform_str = "SQUARE";
        }
        LogMessage(str(format("waveform=%s") % waveform_str).c_str(),
          function_name);
        return waveform_str;
      } else {
        return_code_ = RETURN_BAD_VALUE;
        LogMessage("CMD_GET_WAVEFORM, Bad value",
                   function_name);
      }
    } else {
      LogMessage("CMD_GET_WAVEFORM, Bad packet size",
                 function_name);
      throw runtime_error("Bad packet size.");
    }
  }
  return "";
}

float DmfControlBoard::waveform_voltage() {
  const char* function_name = "waveform_voltage()";
  LogSeparator();
  LogMessage("send command", function_name);
  if (SendCommand(CMD_GET_WAVEFORM_VOLTAGE) == RETURN_OK) {
    LogMessage("CMD_GET_WAVEFORM_VOLTAGE", function_name);
    if (payload_length() == sizeof(float)) {
      float v_rms = ReadFloat();
      LogMessage(str(format("waveform_voltage=%.1f") % v_rms).c_str(),
        function_name);
      return v_rms;
    } else {
      LogMessage("CMD_GET_WAVEFORM_VOLTAGE, Bad packet size",
                 function_name);
      throw runtime_error("Bad packet size.");
    }
  }
  return 0;
}

float DmfControlBoard::waveform_frequency() {
  const char* function_name = "waveform_frequency()";
  LogSeparator();
  LogMessage("send command", function_name);
  if (SendCommand(CMD_GET_WAVEFORM_FREQUENCY) == RETURN_OK) {
    LogMessage("CMD_GET_WAVEFORM_FREQUENCY", function_name);
    if (payload_length() == sizeof(float)) {
      float freq_hz = ReadFloat();
      LogMessage(str(format("waveform_frequency=%.1f") % freq_hz).c_str(),
        function_name);
      return freq_hz;
    } else {
      LogMessage("CMD_GET_WAVEFORM_FREQUENCY, Bad packet size",
                 function_name);
      throw runtime_error("Bad packet size.");
    }
  }
  return 0;
}

uint8_t DmfControlBoard::set_series_resistor_index(const uint8_t channel,
                                                   const uint8_t index) {
  const char* function_name = "set_series_resistor_index()";
  LogSeparator();
  LogMessage("send command", function_name);
  Serialize(&channel, sizeof(channel));
  Serialize(&index, sizeof(index));
  if (SendCommand(CMD_SET_SERIES_RESISTOR_INDEX) == RETURN_OK) {
    LogMessage("CMD_SET_SERIES_RESISTOR_INDEX", function_name);
    LogMessage("series resistor index set successfully", function_name);
  }
  return return_code();
}

uint8_t DmfControlBoard::set_series_resistance(const uint8_t channel,
                                               float resistance) {
  const char* function_name = "set_series_resistance()";
  LogSeparator();
  LogMessage("send command", function_name);
  Serialize(&channel, sizeof(channel));
  Serialize(&resistance, sizeof(resistance));
  if (SendCommand(CMD_SET_SERIES_RESISTANCE) == RETURN_OK) {
    LogMessage("CMD_SET_SERIES_RESISTANCE", function_name);
    LogMessage("series resistance set successfully", function_name);
  }
  return return_code();
}

uint8_t DmfControlBoard::set_series_capacitance(const uint8_t channel,
                                                float capacitance) {
  const char* function_name = "set_series_capacitance()";
  LogSeparator();
  LogMessage("send command", function_name);
  Serialize(&channel, sizeof(channel));
  Serialize(&capacitance, sizeof(capacitance));
  if (SendCommand(CMD_SET_SERIES_CAPACITANCE) == RETURN_OK) {
    LogMessage("CMD_SET_SERIES_CAPACITANCE", function_name);
    LogMessage("series capacitance set successfully", function_name);
  }
  return return_code();
}

uint8_t DmfControlBoard::set_amplifier_gain(float gain) {
  const char* function_name = "set_amplifier_gain()";
  LogSeparator();
  LogMessage("send command", function_name);
  Serialize(&gain, sizeof(gain));
  if (SendCommand(CMD_SET_AMPLIFIER_GAIN) == RETURN_OK) {
    LogMessage("CMD_SET_AMPLIFIER_GAIN", function_name);
    LogMessage("amplifier gain set successfully", function_name);
  }
  return return_code();
}

uint8_t DmfControlBoard::set_auto_adjust_amplifier_gain(bool on) {
  const char* function_name = "set_auto_adjust_amplifier_gain()";
  LogSeparator();
  LogMessage("send command", function_name);
  uint8_t value = on;
  Serialize(&value, sizeof(value));
  if (SendCommand(CMD_SET_AUTO_ADJUST_AMPLIFIER_GAIN) == RETURN_OK) {
    LogMessage("CMD_SET_AUTO_ADJUST_AMPLIFIER_GAIN", function_name);
    LogMessage("auto adjust amplifier gain set successfully", function_name);
  }
  return return_code();
}

uint8_t DmfControlBoard::set_state_of_all_channels(const vector <uint8_t>
                                                   state) {
  const char* function_name = "set_state_of_all_channels()";
  LogSeparator();
  LogMessage("send command", function_name);
  Serialize(&state[0],state.size() * sizeof(uint8_t));
  if (SendCommand(CMD_SET_STATE_OF_ALL_CHANNELS) == RETURN_OK) {
    LogMessage("CMD_SET_STATE_OF_ALL_CHANNELS", function_name);
    LogMessage("all channels set successfully", function_name);
  }
  return return_code();
}

uint8_t DmfControlBoard::set_state_of_channel(const uint16_t channel,
                                              const uint8_t state) {
  const char* function_name = "set_state_of_channel()";
  LogSeparator();
  LogMessage("send command", function_name);
  Serialize(&channel, sizeof(channel));
  Serialize(&state, sizeof(state));
  if (SendCommand(CMD_SET_STATE_OF_CHANNEL) == RETURN_OK) {
    LogMessage("CMD_SET_STATE_OF_CHANNEL", function_name);
    LogMessage("channel set successfully", function_name);
  }
  return return_code();
}

uint8_t DmfControlBoard::set_waveform(bool waveform) {
  const char* function_name = "set_waveform()";
  LogSeparator();
  LogMessage("send command", function_name);
  uint8_t data = waveform;
  LogMessage(str(format("waveform=%d") % waveform).c_str(), function_name);
  Serialize(&data, sizeof(data));
  if (SendCommand(CMD_SET_WAVEFORM) == RETURN_OK) {
    LogMessage("CMD_SET_WAVEFORM", function_name);
    LogMessage("waveform set successfully", function_name);
  }
  return return_code();
}

uint8_t DmfControlBoard::set_waveform_voltage(const float v_rms){
  const char* function_name = "set_waveform_voltage()";
  LogSeparator();
  LogMessage("send command", function_name);
  Serialize(&v_rms, sizeof(v_rms));
  LogMessage(str(format("waveform_voltage=%.1f") % v_rms).c_str(),
    function_name);
  if (SendCommand(CMD_SET_WAVEFORM_VOLTAGE) == RETURN_OK) {
    LogMessage("CMD_SET_WAVEFORM_VOLTAGE", function_name);
    LogMessage("voltage set successfully", function_name);
  }
  return return_code();
}

uint8_t DmfControlBoard::set_waveform_frequency(const float freq_hz) {
  const char* function_name = "set_waveform_frequency()";
  LogSeparator();
  LogMessage(str(format("freq_hz=%.1f") % freq_hz).c_str(), function_name);
  LogMessage("send command", function_name);
  Serialize(&freq_hz, sizeof(freq_hz));
  if (SendCommand(CMD_SET_WAVEFORM_FREQUENCY) == RETURN_OK) {
    LogMessage("CMD_SET_WAVEFORM_FREQUENCY", function_name);
    LogMessage("frequency set successfully", function_name);
  }
  return return_code();
}

std::vector <float> DmfControlBoard::MeasureImpedance(
        uint16_t sampling_time_ms, uint16_t n_samples,
        uint16_t delay_between_samples_ms, const std::vector <uint8_t> state) {
    MeasureImpedanceNonBlocking(sampling_time_ms,
                              n_samples,
                              delay_between_samples_ms,
                              state);
  boost::this_thread::sleep(boost::posix_time::milliseconds(
      n_samples * (delay_between_samples_ms + sampling_time_ms)));
  return GetImpedanceData();
}

void DmfControlBoard::MeasureImpedanceNonBlocking(
        uint16_t sampling_time_ms, uint16_t n_samples,
        uint16_t delay_between_samples_ms, const std::vector <uint8_t> state) {
  const char* function_name = "MeasureImpedanceNonBlocking()";
  LogSeparator();
  LogMessage("send command", function_name);
  // if we get this far, everything is ok
  Serialize(&sampling_time_ms, sizeof(sampling_time_ms));
  Serialize(&n_samples, sizeof(n_samples));
  Serialize(&delay_between_samples_ms, sizeof(delay_between_samples_ms));
  Serialize(&state[0],state.size() * sizeof(uint8_t));
  SendNonBlockingCommand(CMD_MEASURE_IMPEDANCE);
}

std::vector < float> DmfControlBoard::GetImpedanceData() {
  const char* function_name = "GetImpedanceData()";
  if (ValidateReply(CMD_MEASURE_IMPEDANCE) == RETURN_OK) {
    uint16_t n_samples = payload_length() / (2 * sizeof(int16_t) + 2 *
                                             sizeof(int8_t));
    LogMessage(str(format("Read %d impedance samples") % n_samples).c_str(),
      function_name);
    std::vector < float> impedance_buffer(4 * n_samples);
    for (uint16_t i = 0; i < n_samples; i++) {
      impedance_buffer[4 * i] = (float)ReadInt16() * 5.0 / 1023 /  // V_hv
                                sqrt(2) / 2;
      impedance_buffer[4 * i + 1] = ReadInt8(); // hv_resistor
      impedance_buffer[4 * i + 2] = (float)ReadInt16() * 5.0 / 1023 /  // V_fb
                                    sqrt(2) / 2;
      impedance_buffer[4 * i + 3] = ReadInt8(); // fb_resistor
    }
    LogMessage(str(format("payload_length()=%d") % payload_length()).c_str(),
               function_name);
    LogMessage(str(format("bytes_read() - payload_length()=%d")
               % (bytes_read() - payload_length())).c_str(), function_name);
    return impedance_buffer;
  }
  return std::vector < float > (); // return an empty vector
}

uint8_t DmfControlBoard::ResetConfigToDefaults() {
  const char* function_name = "ResetConfigToDefaults()";
  LogSeparator();
  if (SendCommand(CMD_RESET_CONFIG_TO_DEFAULTS) == RETURN_OK) {
    LogMessage("CMD_RESET_CONFIG_TO_DEFAULTS", function_name);
    LogMessage("config reset successfully", function_name);
  }
  return return_code();
}

#endif // defined(AVR) || defined(__SAM3X8E__)

#ifdef AVR // only on Arduino Mega 2560
uint8_t DmfControlBoard::SetAdcPrescaler(const uint8_t index) {
  uint8_t return_code = RETURN_OK;
  switch(128>>index) {
    case 128:
      ADCSRA |= _BV(ADPS2) | _BV(ADPS1) | _BV(ADPS0);
      break;
    case 64:
      ADCSRA |= _BV(ADPS2) | _BV(ADPS1);
      ADCSRA &= ~(_BV(ADPS0));
      break;
    case 32:
      ADCSRA |= _BV(ADPS2) | _BV(ADPS0);
      ADCSRA &= ~_BV(ADPS1);
      break;
    case 16:
      ADCSRA |= _BV(ADPS2);
      ADCSRA &= ~(_BV(ADPS1) | _BV(ADPS0));
      break;
    case 8:
      ADCSRA |= _BV(ADPS1) | _BV(ADPS0);
      ADCSRA &= ~_BV(ADPS2);
      break;
    case 4:
      ADCSRA |= _BV(ADPS1);
      ADCSRA &= ~(_BV(ADPS2) | _BV(ADPS0));
      break;
    case 2:
      ADCSRA |= _BV(ADPS0);
      ADCSRA &= ~(_BV(ADPS2) | _BV(ADPS1));
      break;
    default:
      return_code = RETURN_GENERAL_ERROR;
      break;
  }
  if(return_code==RETURN_OK){
    sampling_rate_index_ = index;
  }
  return return_code;
}
#endif // AVR
<|MERGE_RESOLUTION|>--- conflicted
+++ resolved
@@ -100,19 +100,11 @@
     case CMD_GET_STATE_OF_ALL_CHANNELS:
       if (payload_length()==0) {
         return_code_ = RETURN_OK;
-<<<<<<< HEAD
-        for(uint8_t chip=0; chip<number_of_channels_/40; chip++) {
-          for(uint8_t port=0; port<5; port++) {
-            Wire.beginTransmission(
-              config_settings_.switching_board_i2c_address+chip);
-            Wire.write(PCA9505_OUTPUT_PORT_REGISTER_+port);
-=======
         for (uint8_t chip = 0; chip < number_of_channels_ / 40; chip++) {
           for (uint8_t port = 0; port < 5; port++) {
             Wire.beginTransmission(config_settings_.switching_board_i2c_address
                                    + chip);
             Wire.write(PCA9505_OUTPUT_PORT_REGISTER_ + port);
->>>>>>> 77cffbb7
             Wire.endTransmission();
             Wire.requestFrom(
               config_settings_.switching_board_i2c_address + chip, 1);
@@ -151,16 +143,6 @@
           uint8_t port = (channel % 40) / 8;
           uint8_t bit = (channel % 40) % 8;
           Wire.beginTransmission(
-<<<<<<< HEAD
-            config_settings_.switching_board_i2c_address+chip);
-          Wire.write(PCA9505_OUTPUT_PORT_REGISTER_+port);
-          Wire.endTransmission();
-          Wire.requestFrom(
-            config_settings_.switching_board_i2c_address+chip, 1);
-          if(Wire.available()) {
-            uint8_t data = Wire.read();
-            data = (data >> bit & 0x01)==0;
-=======
             config_settings_.switching_board_i2c_address + chip);
           Wire.write(PCA9505_OUTPUT_PORT_REGISTER_ + port);
           Wire.endTransmission();
@@ -169,7 +151,6 @@
           if (Wire.available()) {
             uint8_t data = Wire.read();
             data = (data >> bit & 0x01) == 0;
->>>>>>> 77cffbb7
             Serialize(&data, sizeof(data));
             return_code_ = RETURN_OK;
           } else {
@@ -226,17 +207,10 @@
         i2c_write(config_settings_.signal_generator_board_i2c_address, cmd);
         delay(I2C_DELAY);
         Wire.requestFrom(config_settings_.signal_generator_board_i2c_address,
-<<<<<<< HEAD
-          (uint8_t)1);
-        if(Wire.available()) {
-          uint8_t n_bytes_to_read = Wire.read();
-          if(n_bytes_to_read==sizeof(float)+1) {
-=======
                          (uint8_t)1);
         if (Wire.available()) {
           uint8_t n_bytes_to_read = Wire.read();
           if (n_bytes_to_read == sizeof(float) + 1) {
->>>>>>> 77cffbb7
             uint8_t data[5];
             i2c_read(config_settings_.signal_generator_board_i2c_address,
                      (uint8_t *)&data[0], 5);
@@ -270,15 +244,9 @@
         delay(I2C_DELAY);
         Wire.requestFrom(config_settings_.signal_generator_board_i2c_address,
                          (uint8_t)1);
-<<<<<<< HEAD
-        if(Wire.available()) {
-          uint8_t n_bytes_to_read = Wire.read();
-          if(n_bytes_to_read==sizeof(float)+1) {
-=======
         if (Wire.available()) {
           uint8_t n_bytes_to_read = Wire.read();
           if (n_bytes_to_read == sizeof(float) + 1) {
->>>>>>> 77cffbb7
               uint8_t data[5];
               i2c_read(config_settings_.signal_generator_board_i2c_address,
                        (uint8_t * )&data[0], 5);
@@ -328,15 +296,9 @@
         delay(I2C_DELAY);
         Wire.requestFrom(config_settings_.signal_generator_board_i2c_address,
                          (uint8_t)1);
-<<<<<<< HEAD
-        if(Wire.available()) {
-          uint8_t n_bytes_to_read = Wire.read();
-          if(n_bytes_to_read==1) {
-=======
         if (Wire.available()) {
           uint8_t n_bytes_to_read = Wire.read();
           if (n_bytes_to_read == 1) {
->>>>>>> 77cffbb7
             uint8_t n_bytes_read = 0;
             n_bytes_read += i2c_read(
               config_settings_.signal_generator_board_i2c_address,
@@ -738,26 +700,16 @@
 #endif
   }
   RemoteObject::ProcessCommand(cmd);
-<<<<<<< HEAD
 #if !( defined(AVR) || defined(__SAM3X8E__) )
-  if(return_code_ == RETURN_UNKNOWN_COMMAND) {
-=======
-#ifndef AVR
   if (return_code_ == RETURN_UNKNOWN_COMMAND) {
->>>>>>> 77cffbb7
     LogError("Unrecognized command", function_name);
   }
 #endif
   return return_code_;
 }
 
-<<<<<<< HEAD
 #if defined(AVR) || defined(__SAM3X8E__)
-////////////////////////////////////////////////////////////////////////////////
-=======
-#ifdef AVR
 ///////////////////////////////////////////////////////////////////////////////
->>>>>>> 77cffbb7
 //
 // These functions are only defined on the Arduino.
 //
@@ -907,24 +859,15 @@
   number_of_channels_ = 0;
   for (uint8_t chip = 0; chip < 8; chip++) {
     Wire.beginTransmission(
-<<<<<<< HEAD
-      config_settings_.switching_board_i2c_address+chip);
-=======
       config_settings_.switching_board_i2c_address + chip);
->>>>>>> 77cffbb7
     Wire.write(PCA9505_CONFIG_IO_REGISTER_);
     Wire.endTransmission();
     Wire.requestFrom(
       config_settings_.switching_board_i2c_address + chip,1);
     if (Wire.available()) {
       Wire.read();
-<<<<<<< HEAD
-      if(number_of_channels_==40*chip) {
-        number_of_channels_ = 40*(chip+1);
-=======
       if (number_of_channels_ == 40 * chip) {
         number_of_channels_ = 40 * (chip + 1);
->>>>>>> 77cffbb7
       }
       Serial.print("HV board ");
       Serial.print((int)chip);
@@ -984,50 +927,6 @@
   return RETURN_BAD_INDEX;
 }
 
-<<<<<<< HEAD
-=======
-uint8_t DmfControlBoard::SetAdcPrescaler(const uint8_t index) {
-  uint8_t return_code = RETURN_OK;
-  switch(128>>index) {
-    case 128:
-      ADCSRA |= _BV(ADPS2) | _BV(ADPS1) | _BV(ADPS0);
-      break;
-    case 64:
-      ADCSRA |= _BV(ADPS2) | _BV(ADPS1);
-      ADCSRA &= ~(_BV(ADPS0));
-      break;
-    case 32:
-      ADCSRA |= _BV(ADPS2) | _BV(ADPS0);
-      ADCSRA &= ~_BV(ADPS1);
-      break;
-    case 16:
-      ADCSRA |= _BV(ADPS2);
-      ADCSRA &= ~(_BV(ADPS1) | _BV(ADPS0));
-      break;
-    case 8:
-      ADCSRA |= _BV(ADPS1) | _BV(ADPS0);
-      ADCSRA &= ~_BV(ADPS2);
-      break;
-    case 4:
-      ADCSRA |= _BV(ADPS1);
-      ADCSRA &= ~(_BV(ADPS2) | _BV(ADPS0));
-      break;
-    case 2:
-      ADCSRA |= _BV(ADPS0);
-      ADCSRA &= ~(_BV(ADPS2) | _BV(ADPS1));
-      break;
-    default:
-      return_code = RETURN_GENERAL_ERROR;
-      break;
-  }
-  if (return_code==RETURN_OK){
-    sampling_rate_index_ = index;
-  }
-  return return_code;
-}
-
-
->>>>>>> 77cffbb7
 uint8_t DmfControlBoard::SetSeriesResistor(const uint8_t channel,
                                            const uint8_t index) {
   uint8_t return_code = RETURN_OK;
@@ -1147,29 +1046,17 @@
   uint8_t port = (channel % 40) / 8;
   uint8_t bit = (channel % 40) % 8;
   Wire.beginTransmission(
-<<<<<<< HEAD
-    config_settings_.switching_board_i2c_address+chip);
-  Wire.write(PCA9505_OUTPUT_PORT_REGISTER_+port);
-=======
     config_settings_.switching_board_i2c_address + chip);
   Wire.write(PCA9505_OUTPUT_PORT_REGISTER_ + port);
->>>>>>> 77cffbb7
   Wire.endTransmission();
   Wire.requestFrom(
     config_settings_.switching_board_i2c_address + chip, 1);
   if (Wire.available()) {
     uint8_t data[2];
-<<<<<<< HEAD
-    data[0] = PCA9505_OUTPUT_PORT_REGISTER_+port;
-    data[1] = Wire.read();
-    bitWrite(data[1], bit, state==0);
-    i2c_write(config_settings_.switching_board_i2c_address+chip,
-=======
     data[0] = PCA9505_OUTPUT_PORT_REGISTER_ + port;
     data[1] = Wire.read();
     bitWrite(data[1], bit, state == 0);
     i2c_write(config_settings_.switching_board_i2c_address + chip,
->>>>>>> 77cffbb7
               data, 2);
     return RETURN_OK;
   } else {
@@ -1311,15 +1198,9 @@
     delay(I2C_DELAY);
     Wire.requestFrom(config_settings_.signal_generator_board_i2c_address,
                      (uint8_t)1);
-<<<<<<< HEAD
-    if(Wire.available()) {
-      uint8_t n_bytes_to_read = Wire.read();
-      if(n_bytes_to_read==1) {
-=======
     if (Wire.available()) {
       uint8_t n_bytes_to_read = Wire.read();
       if (n_bytes_to_read==1) {
->>>>>>> 77cffbb7
         uint8_t n_bytes_read = 0;
         n_bytes_read += i2c_read(
           config_settings_.signal_generator_board_i2c_address,
@@ -1853,4 +1734,4 @@
   }
   return return_code;
 }
-#endif // AVR
+#endif // AVR