--- conflicted
+++ resolved
@@ -43,9 +43,11 @@
    DEFINE_TO_STRING(___HARDWARE_MAJOR_VERSION___.___HARDWARE_MINOR_VERSION___)
 #endif
 
-#if defined(AVR) || defined(__SAM3X8E__)
+#ifdef AVR // only on Arduino Mega 2560
   const float DmfControlBoard::SAMPLING_RATES_[] = { 8908, 16611, 29253, 47458,
                                                      68191, 90293, 105263 };
+#endif
+#if defined(AVR) || defined(__SAM3X8E__)
   const char DmfControlBoard::PROTOCOL_NAME_[] = "DMF Control Protocol";
   const char DmfControlBoard::PROTOCOL_VERSION_[] = "0.1";
 
@@ -1005,6 +1007,47 @@
   return RETURN_BAD_INDEX;
 }
 
+#ifdef AVR // only on Arduino Mega 2560
+uint8_t DmfControlBoard::SetAdcPrescaler(const uint8_t index) {
+  uint8_t return_code = RETURN_OK;
+  switch(128>>index) {
+    case 128:
+      ADCSRA |= _BV(ADPS2) | _BV(ADPS1) | _BV(ADPS0);
+      break;
+    case 64:
+      ADCSRA |= _BV(ADPS2) | _BV(ADPS1);
+      ADCSRA &= ~(_BV(ADPS0));
+      break;
+    case 32:
+      ADCSRA |= _BV(ADPS2) | _BV(ADPS0);
+      ADCSRA &= ~_BV(ADPS1);
+      break;
+    case 16:
+      ADCSRA |= _BV(ADPS2);
+      ADCSRA &= ~(_BV(ADPS1) | _BV(ADPS0));
+      break;
+    case 8:
+      ADCSRA |= _BV(ADPS1) | _BV(ADPS0);
+      ADCSRA &= ~_BV(ADPS2);
+      break;
+    case 4:
+      ADCSRA |= _BV(ADPS1);
+      ADCSRA &= ~(_BV(ADPS2) | _BV(ADPS0));
+      break;
+    case 2:
+      ADCSRA |= _BV(ADPS0);
+      ADCSRA &= ~(_BV(ADPS2) | _BV(ADPS1));
+      break;
+    default:
+      return_code = RETURN_GENERAL_ERROR;
+      break;
+  }
+  if (return_code==RETURN_OK){
+    sampling_rate_index_ = index;
+  }
+  return return_code;
+}
+#endif
 uint8_t DmfControlBoard::SetSeriesResistor(const uint8_t channel,
                                            const uint8_t index) {
   uint8_t return_code = RETURN_OK;
@@ -1571,51 +1614,4 @@
   return return_code();
 }
 
-<<<<<<< HEAD
-#endif // defined(AVR) || defined(__SAM3X8E__)
-
-#ifdef AVR // only on Arduino Mega 2560
-uint8_t DmfControlBoard::SetAdcPrescaler(const uint8_t index) {
-  uint8_t return_code = RETURN_OK;
-  switch(128>>index) {
-    case 128:
-      ADCSRA |= _BV(ADPS2) | _BV(ADPS1) | _BV(ADPS0);
-      break;
-    case 64:
-      ADCSRA |= _BV(ADPS2) | _BV(ADPS1);
-      ADCSRA &= ~(_BV(ADPS0));
-      break;
-    case 32:
-      ADCSRA |= _BV(ADPS2) | _BV(ADPS0);
-      ADCSRA &= ~_BV(ADPS1);
-      break;
-    case 16:
-      ADCSRA |= _BV(ADPS2);
-      ADCSRA &= ~(_BV(ADPS1) | _BV(ADPS0));
-      break;
-    case 8:
-      ADCSRA |= _BV(ADPS1) | _BV(ADPS0);
-      ADCSRA &= ~_BV(ADPS2);
-      break;
-    case 4:
-      ADCSRA |= _BV(ADPS1);
-      ADCSRA &= ~(_BV(ADPS2) | _BV(ADPS0));
-      break;
-    case 2:
-      ADCSRA |= _BV(ADPS0);
-      ADCSRA &= ~(_BV(ADPS2) | _BV(ADPS1));
-      break;
-    default:
-      return_code = RETURN_GENERAL_ERROR;
-      break;
-  }
-  if(return_code==RETURN_OK){
-    sampling_rate_index_ = index;
-  }
-  return return_code;
-}
-#endif // AVR
-=======
-
-#endif // #ifdef AVR / #else
->>>>>>> c5e2c94b
+#endif // defined(AVR) || defined(__SAM3X8E__)