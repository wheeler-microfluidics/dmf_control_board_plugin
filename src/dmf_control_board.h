--- conflicted
+++ resolved
@@ -52,10 +52,7 @@
     uint16_t micro;
   };
 
-<<<<<<< HEAD
 #if defined(AVR) || defined(__SAM3X8E__)
-=======
-#ifdef AVR
   struct watchdog_t {
     /* # `watchdog_t` #
      *
@@ -79,7 +76,6 @@
     watchdog_t() : enabled(false), state(false) {}
   };
 
->>>>>>> c5e2c94b
   struct config_settings_t {
     /**\brief This is the software version that the persistent configuration
      * data was written with.*/
@@ -192,10 +188,7 @@
   ~DmfControlBoard();
 
 // In our case, the PC is the only one sending commands
-<<<<<<< HEAD
 #if !( defined(AVR) || defined(__SAM3X8E__) )
-=======
-#ifndef AVR
   virtual std::string command_label(uint8_t command) const {
     try {
       return RemoteObject::command_label(command);
@@ -266,7 +259,6 @@
     }
   }
 
->>>>>>> c5e2c94b
   uint16_t number_of_channels();
   std::vector<uint8_t> state_of_all_channels();
   uint8_t state_of_channel(const uint16_t channel);
@@ -459,14 +451,10 @@
   version_t ConfigVersion();
   uint8_t SetWaveformVoltage(const float output_vrms,
                              const bool wait_for_reply=true);
-<<<<<<< HEAD
 #endif
-#ifdef AVR
+#ifdef AVR  
   uint8_t SetAdcPrescaler(const uint8_t index);
 #endif
-=======
-#endif  // #ifdef AVR
->>>>>>> c5e2c94b
 
   //private members
 #if defined(AVR) || defined(__SAM3X8E__)
@@ -483,4 +471,4 @@
 #endif  // #ifdef AVR
 };
 #endif // _DMF_CONTROL_BOARD_H_
-
+