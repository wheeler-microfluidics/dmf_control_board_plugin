"""
Copyright 2011 Ryan Fobel

This file is part of dmf_control_board.

dmf_control_board is free software: you can redistribute it and/or modify
it under the terms of the GNU General Public License as published by
the Free Software Foundation, either version 3 of the License, or
(at your option) any later version.

dmf_control_board is distributed in the hope that it will be useful,
but WITHOUT ANY WARRANTY; without even the implied warranty of
MERCHANTABILITY or FITNESS FOR A PARTICULAR PURPOSE.  See the
GNU General Public License for more details.

You should have received a copy of the GNU General Public License
along with dmf_control_board.  If not, see <http://www.gnu.org/licenses/>.
"""
from datetime import datetime
from copy import deepcopy
import logging
import math
import os
import time
try:
    import cPickle as pickle
except ImportError:
    import pickle

import gtk
import numpy as np
import pandas as pd
import matplotlib
import matplotlib.mlab as mlab
from matplotlib.figure import Figure
import matplotlib.pyplot as plt
from path_helpers import path
import scipy.optimize as optimize
from matplotlib.backends.backend_gtkagg import (FigureCanvasGTKAgg as
                                                FigureCanvasGTK)
from matplotlib.backends.backend_gtkagg import (NavigationToolbar2GTKAgg as
                                                NavigationToolbar)
from microdrop_utility import SetOfInts, Version, FutureVersionError, is_float
from microdrop_utility.gui import (textentry_validate,
                                   combobox_set_model_from_list,
                                   combobox_get_active_text, text_entry_dialog,
                                   FormViewDialog, yesno)
from flatland.schema import String, Form, Integer, Boolean, Float
from flatland.validation import ValueAtLeast
from microdrop.plugin_manager import (emit_signal, IWaveformGenerator, IPlugin,
                                      get_service_instance_by_name)
from microdrop.app_context import get_app
from microdrop.plugin_helpers import get_plugin_info
from dmf_control_board import (FeedbackCalibration, FeedbackResults,
                               FeedbackResultsSeries)
from dmf_control_board.calibrate.hv_attenuator import plot_feedback_params
from dmf_control_board.calibrate.impedance_benchmarks import plot_stat_summary
from .wizards import (MicrodropImpedanceAssistantView,
                      MicrodropReferenceAssistantView)


class AmplifierGainNotCalibrated(Exception):
    pass


class RetryAction():
    class_version = str(Version(0, 1))

    def __init__(self,
                 percent_threshold=None,
                 increase_voltage=None,
                 max_repeats=None):
        if percent_threshold:
            self.percent_threshold = percent_threshold
        else:
            self.percent_threshold = 0
        if increase_voltage:
            self.increase_voltage = increase_voltage
        else:
            self.increase_voltage = 0
        if max_repeats:
            self.max_repeats = max_repeats
        else:
            self.max_repeats = 3
        self.version = self.class_version

    def __setstate__(self, dict):
        self.__dict__ = dict
        if 'version' not in self.__dict__:
            self.version = str(Version(0, 0))
        self._upgrade()

    def _upgrade(self):
        """
        Upgrade the serialized object if necessary.

        Raises:
            FutureVersionError: file was written by a future version of the
                software.
        """
        logging.debug("[RetryAction]._upgrade()")
        version = Version.fromstring(self.version)
        logging.debug('[RetryAction] version=%s, class_version=%s' %
                      (str(version), self.class_version))
        if version > Version.fromstring(self.class_version):
            logging.debug('[RetryAction] version>class_version')
            raise FutureVersionError(Version.fromstring(self.class_version),
                                     version)
        elif version < Version.fromstring(self.class_version):
            if version < Version(0, 1):
                del self.capacitance_threshold
                self.percent_threshold = 0
                self.version = str(Version(0, 1))
                logging.info('[RetryAction] upgrade to version %s' %
                             self.version)
        else:
            # Else the versions are equal and don't need to be upgraded
            pass


class SweepFrequencyAction():
    def __init__(self,
                 start_frequency=None,
                 end_frequency=None,
                 n_frequency_steps=None):

        service = get_service_instance_by_name(
            get_plugin_info(path(__file__).parent).plugin_name)

        if start_frequency:
            self.start_frequency = start_frequency
        else:
            if service.control_board.connected():
                self.start_frequency = \
                    service.control_board.min_waveform_frequency
            else:
                self.start_frequency = 100
        if end_frequency:
            self.end_frequency = end_frequency
        else:
            if service.control_board.connected():
                self.end_frequency = \
                    service.control_board.max_waveform_frequency
            else:
                self.end_frequency = 20e3
        if n_frequency_steps:
            self.n_frequency_steps = n_frequency_steps
        else:
            self.n_frequency_steps = 10


class SweepVoltageAction():
    def __init__(self,
                 start_voltage=None,
                 end_voltage=None,
                 n_voltage_steps=None):
        if start_voltage:
            self.start_voltage = start_voltage
        else:
            self.start_voltage = 5
        if end_voltage:
            self.end_voltage = end_voltage
        else:
            self.end_voltage = 100
        if n_voltage_steps:
            self.n_voltage_steps = n_voltage_steps
        else:
            self.n_voltage_steps = 20


class SweepElectrodesAction():
    def __init__(self,
                 channels=None):
        if channels:
            self.channels = channels
        else:
            self.channels = SetOfInts()
            app = get_app()
            for e in app.dmf_device.electrodes.values():
                self.channels.update(e.channels)


class FeedbackOptions():
    """
    This class stores the feedback options for a single step in the protocol.
    """
    class_version = str(Version(0, 1))

    def __init__(self, feedback_enabled=None,
                 action=None):
        if feedback_enabled:
            self.feedback_enabled = feedback_enabled
        else:
            self.feedback_enabled = True
        if action:
            self.action = action
        else:
            self.action = RetryAction()
        self.version = self.class_version

    def _upgrade(self):
        """
        Upgrade the serialized object if necessary.

        Raises:
            FutureVersionError: file was written by a future version of the
                software.
        """
        logging.debug('[FeedbackOptions]._upgrade()')
        if hasattr(self, 'version'):
            version = Version.fromstring(self.version)
        else:
            version = Version(0)
        logging.debug('[FeedbackOptions] version=%s, class_version=%s' %
                      (str(version), self.class_version))
        if version > Version.fromstring(self.class_version):
            logging.debug('[FeedbackOptions] version>class_version')
            raise FutureVersionError(Version.fromstring(self.class_version),
                                     version)
        elif version < Version.fromstring(self.class_version):
            if version < Version(0, 1):
                del self.sampling_time_ms
                del self.n_samples
                del self.delay_between_samples_ms
            self.version = self.class_version
        # else the versions are equal and don't need to be upgraded


class FeedbackOptionsController():
    def __init__(self, plugin):
        self.plugin = plugin
        self.builder = gtk.Builder()
        self.builder.add_from_file(path(__file__).parent
                                   .joinpath('glade',
                                             'feedback_options.glade'))
        self.window = self.builder.get_object("window")
        self.builder.connect_signals(self)
        self.window.set_title("Feedback Options")
        self.initialized = False

    def on_plugin_enable(self):
        if not self.initialized:
            app = get_app()
            self.feedback_options_menu_item = gtk.MenuItem("Feedback Options")
            self.plugin.control_board_menu.append(self
                                                  .feedback_options_menu_item)
            self.feedback_options_menu_item.connect("activate",
                                                    self.on_window_show)
            self.feedback_options_menu_item.show()
            self.feedback_options_menu_item.set_sensitive(
                app.dmf_device is not None)

            self.measure_cap_filler_menu_item = gtk.MenuItem("Measure "
                                                             "capacitance of "
                                                             "filler media")
            app.dmf_device_controller.view.popup.add_item(
                self.measure_cap_filler_menu_item)
            self.measure_cap_filler_menu_item.connect("activate",
                                                      self
                                                      .on_measure_cap_filler)
            self.measure_cap_liquid_menu_item = gtk.MenuItem("Measure "
                                                             "capacitance of "
                                                             "liquid")
            app.dmf_device_controller.view.popup.add_item(
                self.measure_cap_liquid_menu_item)
            self.measure_cap_liquid_menu_item.connect("activate",
                                                      self
                                                      .on_measure_cap_liquid)

            self.initialized = True
        self.measure_cap_filler_menu_item.show()
        self.measure_cap_liquid_menu_item.show()

    def on_plugin_disable(self):
        self.measure_cap_filler_menu_item.hide()
        self.measure_cap_liquid_menu_item.hide()

    def on_window_show(self, widget, data=None):
        """
        Handler called when the user clicks on "Feedback Options" in the
        "Tools" menu.
        """
        options = self.plugin.get_step_options().feedback_options
        self._set_gui_sensitive(options)
        self._update_gui_state(options)
        self.window.show()

    def on_window_delete_event(self, widget, data=None):
        """
        Handler called when the user closes the "Feedback Options" window.
        """
        self.window.hide()
        return True

    def on_measure_cap_filler(self, widget, data=None):
        self.plugin.control_board.calibration._C_filler = \
            self.measure_device_capacitance()

    def on_measure_cap_liquid(self, widget, data=None):
        self.plugin.control_board.calibration._C_drop = \
            self.measure_device_capacitance()
            
    def measure_device_capacitance(self):
        app = get_app()
        area = self.plugin.get_actuated_area()

        if area == 0:
            logging.error("At least one electrode must be actuated to perform "
                          "calibration.")
            return

        step = app.protocol.current_step()
        dmf_options = step.get_data(self.plugin.name)

        # get the current state of channels
        state = app.dmf_device_controller.get_step_options().state_of_channels

        voltage = dmf_options.voltage
        emit_signal("set_voltage", voltage, interface=IWaveformGenerator)
        app_values = self.plugin.get_app_values()
        test_options = deepcopy(dmf_options)
        test_options.duration = 5 * app_values['sampling_window_ms']
        test_options.feedback_options = FeedbackOptions(
            feedback_enabled=True, action=SweepFrequencyAction()
        )

        results = FeedbackResultsSeries('Frequency')
        for frequency in np.logspace(
            np.log10(test_options.feedback_options.action.start_frequency),
            np.log10(test_options.feedback_options.action.end_frequency),
            int(test_options.feedback_options.action.n_frequency_steps)
        ):
            emit_signal("set_frequency", frequency,
                        interface=IWaveformGenerator)
            data = self.plugin.measure_impedance(
                app_values['sampling_window_ms'],
                int(math.ceil(test_options.duration /
                              (app_values['sampling_window_ms'] + \
                               app_values['delay_between_windows_ms']))),
                app_values['delay_between_windows_ms'],
                app_values['interleave_feedback_samples'],
                app_values['use_rms'],
                state)
            results.add_data(frequency, data)
            results.area = area
            capacitance = np.mean(results.capacitance())
            logging.info('\tcapacitance = %e F (%e F/mm^2)' % \
                     (capacitance, capacitance / area))
            
        capacitance = np.mean(results.capacitance())
        logging.info('mean(capacitance) = %e F (%e F/mm^2)' % \
                     (capacitance, capacitance / area))
<<<<<<< HEAD
        
        # set the frequency back to it's original state
=======

        # set the channels and frequency back to their original state
        self.plugin.control_board.state_of_all_channels = current_state
>>>>>>> 63b418e8
        emit_signal("set_frequency",
                    dmf_options.frequency,
                    interface=IWaveformGenerator)
        self.plugin.check_impedance(dmf_options)
        
        # turn off all electrodes if we're not in realtime mode
        if not app.realtime_mode:
            self.plugin.control_board.set_state_of_all_channels(
                np.zeros(self.plugin.control_board.number_of_channels())
            )
            
        return dict(frequency=results.frequency.tolist(),
                    capacitance=(np.mean(results.capacitance(), 1) / area). \
                        tolist())

    def on_button_feedback_enabled_toggled(self, widget, data=None):
        """
        Handler called when the "Feedback enabled" check box is toggled.
        """
        app = get_app()
        all_options = self.plugin.get_step_options()
        options = all_options.feedback_options
        options.feedback_enabled = widget.get_active()
        emit_signal('on_step_options_changed',
                    [self.plugin.name, app.protocol.current_step_number],
                    interface=IPlugin)

    def on_step_options_changed(self, plugin_name, step_number):
        app = get_app()
        if (self.plugin.name == plugin_name and
                app.protocol.current_step_number == step_number):
            all_options = self.plugin.get_step_options(step_number)
            options = all_options.feedback_options
            self._set_gui_sensitive(options)
            self._update_gui_state(options)

    def _update_gui_state(self, options):
        # update the state of the "Feedback enabled" check button
        button = self.builder.get_object("button_feedback_enabled")
        if options.feedback_enabled != button.get_active():
            # Temporarily disable radio-button toggled signal handler to avoid
            # infinite loop (handler emits signal that results in this method
            # being called).
            button.handler_block_by_func(self
                                         .on_button_feedback_enabled_toggled)
            button.set_active(options.feedback_enabled)
            button.handler_unblock_by_func(self
                                           .on_button_feedback_enabled_toggled)

        # update the retry action parameters
        retry = (options.action.__class__ == RetryAction)
        if retry:
            self.builder.get_object("textentry_percent_threshold")\
                .set_text(str(options.action.percent_threshold))
            self.builder.get_object("textentry_increase_voltage")\
                .set_text(str(options.action.increase_voltage))
            self.builder.get_object("textentry_max_repeats").set_text(
                str(options.action.max_repeats))
        else:
            self.builder.get_object("textentry_percent_threshold")\
                .set_text("")
            self.builder.get_object("textentry_increase_voltage").set_text("")
            self.builder.get_object("textentry_max_repeats").set_text("")
        button = self.builder.get_object("radiobutton_retry")
        if retry != button.get_active():
            # Temporarily disable toggled signal handler (see above)
            button.handler_block_by_func(self.on_radiobutton_retry_toggled)
            button.set_active(retry)
            button.handler_unblock_by_func(self.on_radiobutton_retry_toggled)

        sweep_frequency = (options.action.__class__ == SweepFrequencyAction)
        # update the sweep frequency action parameters
        if sweep_frequency:
            self.builder.get_object("textentry_start_frequency")\
                .set_text(str(options.action.start_frequency / 1000.0))
            self.builder.get_object("textentry_end_frequency").set_text(
                str(options.action.end_frequency / 1000.0))
            self.builder.get_object("textentry_n_frequency_steps").set_text(
                str(str(options.action.n_frequency_steps)))
        else:
            self.builder.get_object("textentry_start_frequency").set_text("")
            self.builder.get_object("textentry_end_frequency").set_text("")
            self.builder.get_object("textentry_n_frequency_steps").set_text("")
        button = self.builder.get_object("radiobutton_sweep_frequency")
        if sweep_frequency != button.get_active():
            # Temporarily disable toggled signal handler (see above)
            button.handler_block_by_func(
                self.on_radiobutton_sweep_frequency_toggled)
            button.set_active(sweep_frequency)
            button.handler_unblock_by_func(
                self.on_radiobutton_sweep_frequency_toggled)

        sweep_voltage = (options.action.__class__ == SweepVoltageAction)
        # update the sweep voltage action parameters
        if sweep_voltage:
            self.builder.get_object("textentry_start_voltage")\
                .set_text(str(options.action.start_voltage))
            self.builder.get_object("textentry_end_voltage").set_text(
                str(options.action.end_voltage))
            self.builder.get_object("textentry_n_voltage_steps").set_text(
                str(str(options.action.n_voltage_steps)))
        else:
            self.builder.get_object("textentry_start_voltage").set_text("")
            self.builder.get_object("textentry_end_voltage").set_text("")
            self.builder.get_object("textentry_n_voltage_steps").set_text("")
        button = self.builder.get_object("radiobutton_sweep_voltage")
        if sweep_voltage != button.get_active():
            # Temporarily disable toggled signal handler (see above)
            button.handler_block_by_func(self
                                         .on_radiobutton_sweep_voltage_toggled)
            button.set_active(sweep_voltage)
            button.handler_unblock_by_func(
                self.on_radiobutton_sweep_voltage_toggled)

        sweep_electrodes = (options.action.__class__ == SweepElectrodesAction)
        # update the sweep electrodes action parameters
        if sweep_electrodes:
            self.builder.get_object("textentry_channels")\
                .set_text(str(options.action.channels))
        else:
            self.builder.get_object("textentry_channels").set_text("")
        button = self.builder.get_object("radiobutton_sweep_electrodes")
        if sweep_electrodes != button.get_active():
            # Temporarily disable toggled signal handler (see above)
            button.handler_block_by_func(
                self.on_radiobutton_sweep_electrodes_toggled)
            button.set_active(sweep_electrodes)
            button.handler_unblock_by_func(
                self.on_radiobutton_sweep_electrodes_toggled)

    def _set_gui_sensitive(self, options):
        self.builder.get_object("radiobutton_retry")\
            .set_sensitive(options.feedback_enabled)
        self.builder.get_object("radiobutton_sweep_frequency")\
            .set_sensitive(options.feedback_enabled)
        self.builder.get_object("radiobutton_sweep_voltage")\
            .set_sensitive(options.feedback_enabled)
        self.builder.get_object("radiobutton_sweep_electrodes")\
            .set_sensitive(options.feedback_enabled)

        retry = (options.action.__class__ == RetryAction)
        self.builder.get_object("textentry_percent_threshold")\
            .set_sensitive(options.feedback_enabled and retry)
        self.builder.get_object("textentry_increase_voltage")\
            .set_sensitive(options.feedback_enabled and retry)
        self.builder.get_object("textentry_max_repeats")\
            .set_sensitive(options.feedback_enabled and retry)

        sweep_frequency = (options.action.__class__ == SweepFrequencyAction)
        self.builder.get_object("textentry_start_frequency")\
            .set_sensitive(options.feedback_enabled and sweep_frequency)
        self.builder.get_object("textentry_end_frequency")\
            .set_sensitive(options.feedback_enabled and sweep_frequency)
        self.builder.get_object("textentry_n_frequency_steps")\
            .set_sensitive(options.feedback_enabled and sweep_frequency)

        sweep_voltage = (options.action.__class__ == SweepVoltageAction)
        self.builder.get_object("textentry_start_voltage")\
            .set_sensitive(options.feedback_enabled and sweep_voltage)
        self.builder.get_object("textentry_end_voltage")\
            .set_sensitive(options.feedback_enabled and sweep_voltage)
        self.builder.get_object("textentry_n_voltage_steps")\
            .set_sensitive(options.feedback_enabled and sweep_voltage)

        sweep_electrodes = (options.action.__class__ == SweepElectrodesAction)
        self.builder.get_object("textentry_channels")\
            .set_sensitive(options.feedback_enabled and sweep_electrodes)

    def on_radiobutton_retry_toggled(self, widget, data=None):
        """
        Handler called when the "Retry until capacitance..." radio button is
        toggled.
        """
        logging.debug('retry was toggled %s' % (('OFF',
                                                 'ON')[widget.get_active()]))
        app = get_app()
        all_options = self.plugin.get_step_options()
        options = all_options.feedback_options
        retry = widget.get_active()
        if retry and options.action.__class__ != RetryAction:
            options.action = RetryAction()
        if retry:
            emit_signal('on_step_options_changed',
                        [self.plugin.name, app.protocol.current_step_number],
                        interface=IPlugin)

    def on_radiobutton_sweep_frequency_toggled(self, widget, data=None):
        """
        Handler called when the "Sweep Frequency..." radio button is
        toggled.
        """
        logging.debug('sweep_frequency was toggled %s' %
                      (('OFF', 'ON')[widget.get_active()]))
        app = get_app()
        all_options = self.plugin.get_step_options()
        options = all_options.feedback_options
        sweep_frequency = widget.get_active()
        if (sweep_frequency and options.action.__class__ !=
                SweepFrequencyAction):
            options.action = SweepFrequencyAction()
        if sweep_frequency:
            emit_signal('on_step_options_changed',
                        [self.plugin.name, app.protocol.current_step_number],
                        interface=IPlugin)

    def on_radiobutton_sweep_voltage_toggled(self, widget, data=None):
        """
        Handler called when the "Sweep Voltage..." radio button is
        toggled.
        """
        logging.debug('sweep_voltage was toggled %s' %
                      (('OFF', 'ON')[widget.get_active()]))
        app = get_app()
        all_options = self.plugin.get_step_options()
        options = all_options.feedback_options
        sweep_voltage = widget.get_active()
        if sweep_voltage and options.action.__class__ != SweepVoltageAction:
            options.action = SweepVoltageAction()
        if sweep_voltage:
            emit_signal('on_step_options_changed',
                        [self.plugin.name, app.protocol.current_step_number],
                        interface=IPlugin)

    def on_radiobutton_sweep_electrodes_toggled(self, widget, data=None):
        """
        Handler called when the "Sweep Electrodes..." radio button is
        toggled.
        """
        logging.debug('sweep_electrodes was toggled %s' %
                      (('OFF', 'ON')[widget.get_active()]))
        app = get_app()
        all_options = self.plugin.get_step_options()
        options = all_options.feedback_options
        sweep_electrodes = widget.get_active()
        if (sweep_electrodes and options.action.__class__ !=
                SweepElectrodesAction):
            options.action = SweepElectrodesAction()
        if sweep_electrodes:
            emit_signal('on_step_options_changed',
                        [self.plugin.name, app.protocol.current_step_number],
                        interface=IPlugin)

    def on_textentry_percent_threshold_focus_out_event(self,
                                                       widget,
                                                       event):
        """
        Handler called when the "percent threshold" text box loses focus.
        """
        self.on_textentry_percent_threshold_changed(widget)
        return False

    def on_textentry_percent_threshold_key_press_event(self, widget, event):
        """
        Handler called when the user presses a key within the "percent
        threshold" text box.
        """
        if event.keyval == 65293:  # user pressed enter
            self.on_textentry_percent_threshold_changed(widget)

    def on_textentry_percent_threshold_changed(self, widget):
        """
        Update the percent threshold value for the current step.
        """
        app = get_app()
        all_options = self.plugin.get_step_options()
        options = all_options.feedback_options
        options.action.percent_threshold = textentry_validate(
            widget, options.action.percent_threshold, float)
        emit_signal('on_step_options_changed',
                    [self.plugin.name, app.protocol.current_step_number],
                    interface=IPlugin)

    def on_textentry_increase_voltage_focus_out_event(self, widget, event):
        """
        Handler called when the "increase voltage" text box loses focus.
        """
        self.on_textentry_increase_voltage_changed(widget)
        return False

    def on_textentry_increase_voltage_key_press_event(self, widget, event):
        """
        Handler called when the user presses a key within the "increase
        voltage" text box.
        """
        if event.keyval == 65293:  # user pressed enter
            self.on_textentry_increase_voltage_changed(widget)

    def on_textentry_increase_voltage_changed(self, widget):
        """
        Update the increase voltage value for the current step.
        """
        app = get_app()
        all_options = self.plugin.get_step_options()
        options = all_options.feedback_options
        options.action.increase_voltage = textentry_validate(
            widget, options.action.increase_voltage, float)
        emit_signal('on_step_options_changed',
                    [self.plugin.name, app.protocol.current_step_number],
                    interface=IPlugin)

    def on_textentry_max_repeats_focus_out_event(self, widget, event):
        """
        Handler called when the "max repeats" text box loses focus.
        """
        self.on_textentry_max_repeats_changed(widget)
        return False

    def on_textentry_max_repeats_key_press_event(self, widget, event):
        """
        Handler called when the user presses a key within the "max repeats"
        text box.
        """
        if event.keyval == 65293:  # user pressed enter
            self.on_textentry_max_repeats_changed(widget)

    def on_textentry_max_repeats_changed(self, widget):
        """
        Update the max repeats value for the current step.
        """
        app = get_app()
        all_options = self.plugin.get_step_options()
        options = all_options.feedback_options
        options.action.max_repeats = textentry_validate(
            widget, options.action.max_repeats, int)
        emit_signal('on_step_options_changed',
                    [self.plugin.name, app.protocol.current_step_number],
                    interface=IPlugin)

    def on_textentry_start_frequency_focus_out_event(self, widget, event):
        """
        Handler called when the "start frequency" text box loses focus.
        """
        self.on_textentry_start_frequency_changed(widget)
        return False

    def on_textentry_start_frequency_key_press_event(self, widget, event):
        """
        Handler called when the user presses a key within the "start frequency"
        text box.
        """
        if event.keyval == 65293:  # user pressed enter
            self.on_textentry_start_frequency_changed(widget)

    def on_textentry_start_frequency_changed(self, widget):
        """
        Update the start frequency value for the current step.
        """
        app = get_app()
        all_options = self.plugin.get_step_options()
        options = all_options.feedback_options
        options.action.start_frequency = textentry_validate(
            widget, options.action.start_frequency / 1e3, float) * 1e3
        emit_signal('on_step_options_changed',
                    [self.plugin.name, app.protocol.current_step_number],
                    interface=IPlugin)

    def on_textentry_end_frequency_focus_out_event(self, widget, event):
        """
        Handler called when the "end frequency" text box loses focus.
        """
        self.on_textentry_end_frequency_changed(widget)
        return False

    def on_textentry_end_frequency_key_press_event(self, widget, event):
        """
        Handler called when the user presses a key within the "end frequency"
        text box.
        """
        if event.keyval == 65293:  # user pressed enter
            self.on_textentry_end_frequency_changed(widget)

    def on_textentry_end_frequency_changed(self, widget):
        """
        Update the end frequency value for the current step.
        """
        app = get_app()
        all_options = self.plugin.get_step_options()
        options = all_options.feedback_options
        options.action.end_frequency = textentry_validate(
            widget, options.action.end_frequency / 1e3, float) * 1e3
        emit_signal('on_step_options_changed',
                    [self.plugin.name, app.protocol.current_step_number],
                    interface=IPlugin)

    def on_textentry_n_frequency_steps_focus_out_event(self, widget, event):
        """
        Handler called when the "number of frequency steps" text box loses
        focus.
        """
        self.on_textentry_n_frequency_steps_changed(widget)
        return False

    def on_textentry_n_frequency_steps_key_press_event(self, widget, event):
        """
        Handler called when the user presses a key within the "number of
        frequency steps" text box.
        """
        if event.keyval == 65293:  # user pressed enter
            self.on_textentry_n_frequency_steps_changed(widget)

    def on_textentry_n_frequency_steps_changed(self, widget):
        """
        Update the number of frequency steps value for the current step.
        """
        app = get_app()
        all_options = self.plugin.get_step_options()
        options = all_options.feedback_options
        options.action.n_frequency_steps = textentry_validate(
            widget, options.action.n_frequency_steps, float)
        emit_signal('on_step_options_changed',
                    [self.plugin.name, app.protocol.current_step_number],
                    interface=IPlugin)

    def on_textentry_start_voltage_focus_out_event(self, widget, event):
        """
        Handler called when the "start voltage" text box loses focus.
        """
        self.on_textentry_start_voltage_changed(widget)
        return False

    def on_textentry_start_voltage_key_press_event(self, widget, event):
        """
        Handler called when the user presses a key within the "start voltage"
        text box.
        """
        if event.keyval == 65293:  # user pressed enter
            self.on_textentry_start_voltage_changed(widget)

    def on_textentry_start_voltage_changed(self, widget):
        """
        Update the start voltage value for the current step.
        """
        app = get_app()
        all_options = self.plugin.get_step_options()
        options = all_options.feedback_options
        options.action.start_voltage = textentry_validate(
            widget, options.action.start_voltage, float)
        emit_signal('on_step_options_changed',
                    [self.plugin.name, app.protocol.current_step_number],
                    interface=IPlugin)

    def on_textentry_end_voltage_focus_out_event(self, widget, event):
        """
        Handler called when the "end voltage" text box loses focus.
        """
        self.on_textentry_end_voltage_changed(widget)
        return False

    def on_textentry_end_voltage_key_press_event(self, widget, event):
        """
        Handler called when the user presses a key within the "end voltage"
        text box.
        """
        if event.keyval == 65293:  # user pressed enter
            self.on_textentry_end_voltage_changed(widget)

    def on_textentry_end_voltage_changed(self, widget):
        """
        Update the end voltage value for the current step.
        """
        app = get_app()
        all_options = self.plugin.get_step_options()
        options = all_options.feedback_options
        options.action.end_voltage = textentry_validate(
            widget, options.action.end_voltage, float)
        emit_signal('on_step_options_changed',
                    [self.plugin.name, app.protocol.current_step_number],
                    interface=IPlugin)

    def on_textentry_n_voltage_steps_focus_out_event(self, widget, event):
        """
        Handler called when the "number of voltage steps" text box loses focus.
        """
        self.on_textentry_n_voltage_steps_changed(widget)
        return False

    def on_textentry_n_voltage_steps_key_press_event(self, widget, event):
        """
        Handler called when the user presses a key within the "number of
        voltage steps" text box.
        """
        if event.keyval == 65293:  # user pressed enter
            self.on_textentry_n_voltage_steps_changed(widget)

    def on_textentry_n_voltage_steps_changed(self, widget):
        """
        Update the number of voltage steps value for the current step.
        """
        app = get_app()
        all_options = self.plugin.get_step_options()
        options = all_options.feedback_options
        options.action.n_voltage_steps = textentry_validate(
            widget, options.action.n_voltage_steps, float)
        emit_signal('on_step_options_changed',
                    [self.plugin.name, app.protocol.current_step_number],
                    interface=IPlugin)

    def on_textentry_channels_focus_out_event(self, widget, event):
        """
        Handler called when the "electrodes" text box loses focus.
        """
        self.on_textentry_channels_changed(widget)
        return False

    def on_textentry_channels_key_press_event(self, widget, event):
        """
        Handler called when the user presses a key within the "electrodes"
        text box.
        """
        if event.keyval == 65293:  # user pressed enter
            self.on_textentry_channels_changed(widget)

    def on_textentry_channels_changed(self, widget):
        """
        Update the electrodes value for the current step.
        """
        app = get_app()
        all_options = self.plugin.get_step_options()
        options = all_options.feedback_options
        try:
            channels = SetOfInts(widget.get_text())
            assert(min(channels) >= 0)
            options.action.channels = channels
            emit_signal('on_step_options_changed',
                        [self.plugin.name, app.protocol.current_step_number],
                        interface=IPlugin)
        except:
            widget.set_text(str(options.action.channels))


class FeedbackResultsController():
    def __init__(self, plugin):
        self.plugin = plugin
        self.builder = gtk.Builder()
        app = get_app()
        self.builder.add_from_file(path(__file__).parent
                                   .joinpath('glade',
                                             'feedback_results.glade'))
        self.window = self.builder.get_object("window")
        self.combobox_x_axis = self.builder.get_object("combobox_x_axis")
        self.combobox_y_axis = self.builder.get_object("combobox_y_axis")
        self.checkbutton_normalize_by_area = self.builder.get_object(
            "checkbutton_normalize_by_area")
        self.checkbutton_filter = self.builder.get_object(
            "checkbutton_filter")
        self.window.set_title("Feedback Results")
        self.builder.connect_signals(self)
        self.data = []

        self.feedback_results_menu_item = gtk.MenuItem("Feedback Results")
        app.main_window_controller.menu_view.append(
            self.feedback_results_menu_item)
        self.feedback_results_menu_item.connect("activate",
                                                self.on_window_show)

        self.figure = Figure()
        self.canvas = FigureCanvasGTK(self.figure)
        self.axis = self.figure.add_subplot(111)
        self.vbox = self.builder.get_object("vbox1")
        toolbar = NavigationToolbar(self.canvas, self.window)
        self.vbox.pack_start(self.canvas)
        self.vbox.pack_start(toolbar, False, False)
        combobox_set_model_from_list(self.combobox_x_axis,
                                     ["Time", "Frequency", "Voltage"])
        combobox_set_model_from_list(self.combobox_y_axis,
                                     ["Impedance", "Capacitance", "Velocity",
                                      "Voltage", "x-position"])
        self.combobox_x_axis.set_active(0)
        self.combobox_y_axis.set_active(0)

    def on_window_show(self, widget, data=None):
        """
        Handler called when the user clicks on "Feedback Results" in the "View"
        menu.
        """
        self.window.show_all()

    def on_window_delete_event(self, widget, data=None):
        """
        Handler called when the user closes the "Feedback Results" window.
        """
        self.window.hide()
        return True

    def on_combobox_x_axis_changed(self, widget, data=None):
        x_axis = combobox_get_active_text(self.combobox_x_axis)
        if x_axis == "Time":
            combobox_set_model_from_list(self.combobox_y_axis, ["Impedance",
                                                                "Capacitance",
                                                                "Velocity",
                                                                "Voltage",
                                                                "x-position"])
        else:
            combobox_set_model_from_list(self.combobox_y_axis, ["Impedance",
                                                                "Capacitance",
                                                                "Voltage"])
        self.combobox_y_axis.set_active(0)
        self.update_plot()

    def on_combobox_y_axis_changed(self, widget, data=None):
        y_axis = combobox_get_active_text(self.combobox_y_axis)
        self.checkbutton_normalize_by_area.set_sensitive(y_axis == "Impedance"
                                                         or y_axis ==
                                                         "Capacitance")
        self.checkbutton_filter.set_sensitive(y_axis == "Impedance" or \
                                              y_axis == "Capacitance" or \
                                              y_axis == "Velocity" or \
                                              y_axis == "x-position")
        self.update_plot()

    def on_checkbutton_normalize_by_area_toggled(self, widget, data=None):
        self.update_plot()

    def on_checkbutton_filter_toggled(self, widget, data=None):
        self.update_plot()

    def on_export_data_clicked(self, widget, data=None):
        dialog = gtk.FileChooserDialog(title="Export data",
                                       action=gtk.FILE_CHOOSER_ACTION_SAVE,
                                       buttons=(gtk.STOCK_CANCEL,
                                                gtk.RESPONSE_CANCEL,
                                                gtk.STOCK_SAVE,
                                                gtk.RESPONSE_OK))
        dialog.set_default_response(gtk.RESPONSE_OK)
        dialog.set_current_name("export.csv")
        filter = gtk.FileFilter()
        filter.set_name("*.csv")
        filter.add_pattern("*.csv")
        dialog.add_filter(filter)
        filter = gtk.FileFilter()
        filter.set_name("All files")
        filter.add_pattern("*")
        dialog.add_filter(filter)
        response = dialog.run()
        if response == gtk.RESPONSE_OK:
            filename = dialog.get_filename()
            logging.info("Exporting to file %s." % filename)
            try:
                with open(filename, 'w') as f:
                    f.write("\n".join(self.export_data))
            except Exception, e:
                logging.error("Problem exporting file. %s." % e)
        dialog.destroy()

    def on_experiment_log_selection_changed(self, data):
        """
        Handler called whenever the experiment log selection changes.

        :param data: experiment log data (list of dictionaries, one per step)
                     for the selected steps
        """
        self.data = data
        self.update_plot()

    def update_plot(self):
        x_axis = combobox_get_active_text(self.combobox_x_axis)
        y_axis = combobox_get_active_text(self.combobox_y_axis)
        self.axis.cla()
        self.axis.grid(True)
        legend = []
        legend_loc = "upper right"
        self.export_data = []
        experiment_log_controller = get_service_instance_by_name(
            "microdrop.gui.experiment_log_controller", "microdrop")
        protocol = experiment_log_controller.results.protocol
        dmf_device = experiment_log_controller.results.dmf_device

        normalization_string = ""
        if self.checkbutton_normalize_by_area.get_active():
            normalization_string = "/mm$^2$"

        if y_axis == "Impedance":
            self.axis.set_title("Impedance%s" % normalization_string)
            self.axis.set_ylabel("|Z$_{device}$| ($\Omega$%s)" %
                                 normalization_string)
            self.axis.set_yscale('log')
        elif y_axis == "Capacitance":
            self.axis.set_title("Capacitance%s" % normalization_string)
            self.axis.set_ylabel("C$_{device}$ (F%s)" % normalization_string)
            legend_loc = "lower right"
        elif y_axis == "Velocity":
            self.axis.set_title("Instantaneous velocity")
            self.axis.set_ylabel("Velocity$_{drop}$ (mm/s)")
        elif y_axis == "Voltage":
            self.axis.set_title("Actuation voltage")
            self.axis.set_ylabel("V$_{actuation}$ (V$_{RMS}$)")
            legend_loc = "lower right"
        elif y_axis == "x-position":
            self.axis.set_title("x-position")
            self.axis.set_ylabel("x-position (mm)")

        handles = []
        if x_axis == "Time":
            self.axis.set_xlabel("Time (ms)")
            for row in self.data:
                if (self.plugin.name in row.keys() and "FeedbackResults" in
                        row[self.plugin.name].keys()):
                    results = row[self.plugin.name]["FeedbackResults"]
                    state_of_channels = protocol[row['core']["step"]]. \
                        get_data('microdrop.gui.dmf_device_controller'). \
                        state_of_channels
                    area = dmf_device.actuated_area(state_of_channels)
                    results.area = area

                    normalization = 1.0
                    if self.checkbutton_normalize_by_area.get_active():
                        normalization = area

                    self.export_data.append('step:, %d' % (row['core']["step"]
                                                           + 1))
                    self.export_data.append('step time (s):, %f' %
                                            (row['core']["time"]))

                    # only plot values that have a valid fb and hv resistor,
                    # and that have been using the same fb and hv resistor for
                    # > 1 consecutive measurement
                    ind = mlab.find(np.logical_and(
                        np.logical_and(results.fb_resistor != -1,
                                       results.hv_resistor != -1),
                        np.logical_and(
                            np.concatenate(([0], np.diff(results.fb_resistor)))
                            == 0,
                            np.concatenate(([0], np.diff(results.hv_resistor)))
                            == 0)))

                    if y_axis == "Impedance":
                        Z = results.Z_device()
                        if self.checkbutton_filter.get_active():
                            lines = self.axis.plot(results.time,
                                results.Z_device(filter_order=3) / \
                                normalization)
                            c = matplotlib.colors.colorConverter.to_rgba(
                                lines[0].get_c(), alpha=.2)
                            handles.append(lines[0])
                            self.axis.plot(results.time, Z / normalization,
                                           color=c)
                        else:
                            self.axis.plot(results.time, Z / normalization)
                        self.export_data.append('time (ms):, ' +
                                                ", ".join([str(x) for x in
                                                           results.time]))
                        self.export_data.append('impedance (Ohms%s):, ' %
                                                (normalization_string) +
                                                ", ".join([str(x) for x in
                                                           Z / normalization]))
                    elif y_axis == "Capacitance":
                        C = results.capacitance()
                        if self.checkbutton_filter.get_active():
                            C_filtered = results.capacitance(filter_order=2)
                            lines = self.axis.plot(results.time,
                                C_filtered / normalization)
                            handles.append(lines[0])
                            c = matplotlib.colors.colorConverter.to_rgba(
                                lines[0].get_c(), alpha=.2)
                            self.axis.plot(results.time, C / normalization,
                                           color=c)
                        else:
                            self.axis.plot(results.time, C / normalization)
                        self.export_data.append('time (ms):, ' +
                                                ", ".join([str(x) for x in
                                                           results.time]))
                        self.export_data.append('capacitance (F%s):,' %
                                                normalization_string +
                                                ", ".join([str(x) for x in
                                                           C / normalization]))
                    elif y_axis == "Velocity":
                        if self.checkbutton_filter.get_active():
                            t, dxdt = results.dxdt(filter_order=3)
                            lines = self.axis.plot(t, dxdt * 1000)
                            handles.append(lines[0])
                            c = matplotlib.colors.colorConverter.to_rgba(
                                lines[0].get_c(), alpha=.2)
                            t, dxdt = results.dxdt()
                            self.axis.plot(t, dxdt * 1000, color=c)
                        else:
                            t, dxdt = results.dxdt()
                            self.axis.plot(t, dxdt * 1000)
                        self.export_data.append('time (ms):, ' +
                                                ", ".join([str(x) for x in t]))
                        self.export_data.append('velocity (mm/s):,' +
                                                ", ".join([str(x) for x in
                                                           dxdt]))
                    elif y_axis == "Voltage":
                        self.axis.plot(results.time[ind],
                                       results.V_actuation()[ind])
                        self.export_data.append('time (ms):, ' +
                                                ", ".join([str(x) for x in
                                                           results.time[ind]]))
                        self.export_data.append('V_actuation (V_RMS):,' +
                                                ", ".join([str(x) for x in
                                                           results
                                                           .V_actuation()
                                                           [ind]]))
                    elif y_axis == "x-position":
                        x_pos = results.x_position()
                        if self.checkbutton_filter.get_active():
                            lines = self.axis.plot(results.time,
                                results.x_position(filter_order=3))
                            handles.append(lines[0])
                            c = matplotlib.colors.colorConverter.to_rgba(
                                lines[0].get_c(), alpha=.2)
                            self.axis.plot(results.time, x_pos, color=c)
                        else:
                            self.axis.plot(results.time, x_pos)
                        self.export_data.append('time (ms):, ' +
                                                ", ".join([str(x) for x in
                                                           results.time]))
                        self.export_data.append('velocity (mm/s):,' +
                                                ", ".join([str(x) for x in
                                                           x_pos]))
                    legend.append("Step %d (%.3f s)" % (row['core']["step"] +
                                                        1,
                                                        row['core']["time"]))
        elif x_axis == "Frequency":
            self.axis.set_xlabel("Frequency (Hz)")
            self.axis.set_xscale('log')
            for row in self.data:
                if (self.plugin.name in row.keys() and "FeedbackResultsSeries"
                        in row[self.plugin.name].keys()):
                    results = row[self.plugin.name]["FeedbackResultsSeries"]

                    if results.xlabel != "Frequency":
                        continue

                    state_of_channels = protocol[row['core']["step"]]. \
                        get_data('microdrop.gui.dmf_device_controller'). \
                        state_of_channels
                    area = dmf_device.actuated_area(state_of_channels)

                    normalization = 1.0
                    if self.checkbutton_normalize_by_area.get_active():
                        normalization = area

                    self.export_data.append('step:, %d' %
                                            (row['core']["step"] + 1))
                    self.export_data.append('step time (s):, %f' %
                                            (row['core']["time"]))
                    self.export_data.append('frequency (Hz):, ' +
                                            ", ".join([str(x) for x in
                                                       results.frequency]))
                    if y_axis == "Impedance":
                        Z = np.ma.masked_invalid(results.Z_device())
                        self.axis.errorbar(results.frequency,
                                           np.mean(Z, 1) /
                                           normalization,
                                           np.std(Z, 1) /
                                           normalization, fmt='.')
                        self.export_data.append('mean(impedance) (Ohms%s):, ' %
                                                normalization_string +
                                                ", ".join([str(x) for x in
                                                           np.mean(Z, 1) /
                                                           normalization]))
                        self.export_data.append('std(impedance) (Ohms%s):, ' %
                                                normalization_string +
                                                ", ".join([str(x) for x in
                                                           np.std(Z, 1) /
                                                           normalization]))
                    elif y_axis == "Capacitance":
                        C = np.ma.masked_invalid(results.capacitance())
                        self.axis.errorbar(results.frequency,
                                           np.mean(C, 1) /
                                           normalization,
                                           np.std(C, 1) /
                                           normalization, fmt='.')
                        self.export_data.append('mean(capacitance) (F):, ' +
                                                ", "
                                                .join([str(x) for x in
                                                       np.mean(C /
                                                               normalization,
                                                               1)]))
                        self.export_data.append('std(capacitance/area) (F):, '
                                                + ", "
                                                .join([str(x) for x in
                                                       np.std(C, 1) /
                                                       normalization]))
                    elif y_axis == "Voltage":
                        V = np.ma.masked_invalid(results.V_actuation())
                        self.axis.errorbar(results.frequency,
                                           np.mean(V, 1),
                                           np.std(V, 1),
                                           fmt='.')
                        self.export_data.append('mean(V_actuation) (Vrms):, ' +
                                                ", "
                                                .join([str(x) for x in
                                                       np.mean(V, 1)]))
                        self.export_data.append('std(V_actuation) (Vrms):, ' +
                                                ", "
                                                .join([str(x) for x in
                                                       np.std(V, 1)]))
                    legend.append("Step %d (%.3f s)" % (row['core']["step"] +
                                                        1,
                                                        row['core']["time"]))
        elif x_axis == "Voltage":
            self.axis.set_xlabel("Actuation Voltage (V$_{RMS}$)")
            for row in self.data:
                if (self.plugin.name in row.keys() and "FeedbackResultsSeries"
                        in row[self.plugin.name].keys()):
                    results = row[self.plugin.name]["FeedbackResultsSeries"]

                    if results.xlabel != "Voltage":
                        continue

                    state_of_channels = protocol[row['core']["step"]]. \
                        get_data('microdrop.gui.dmf_device_controller'). \
                        state_of_channels
                    area = dmf_device.actuated_area(state_of_channels)

                    normalization = 1.0
                    if self.checkbutton_normalize_by_area.get_active():
                        normalization = area

                    self.export_data.append('step:, %d' %
                                            (row['core']["step"] + 1))
                    self.export_data.append('step time (s):, %f' %
                                            (row['core']["time"]))
                    self.export_data.append('voltage (Vrms):, ' +
                                            ", ".join([str(x) for x in
                                                       results.voltage]))
                    if y_axis == "Impedance":
                        Z = np.ma.masked_invalid(results.Z_device())
                        self.axis.errorbar(results.voltage,
                                           np.mean(Z, 1) /
                                           normalization,
                                           np.std(Z, 1) /
                                           normalization, fmt='.')
                        self.export_data.append('mean(impedance) (Ohms%s):, ' %
                                                normalization_string +
                                                ", ".join([str(x) for x in
                                                           np.mean(Z, 1) /
                                                           normalization]))
                        self.export_data.append('std(impedance) (Ohms%s):, '
                                                % normalization_string +
                                                ", ".join([str(x) for x in
                                                           np.std(Z, 1) /
                                                           normalization]))
                    elif y_axis == "Capacitance":
                        C = np.ma.masked_invalid(results.capacitance())
                        self.axis.errorbar(results.voltage,
                                           np.mean(C, 1) /
                                           normalization,
                                           np.std(C, 1) /
                                           normalization, fmt='.')
                        self.export_data.append('mean(capacitance) (F):, ' +
                                                ", "
                                                .join([str(x) for x in
                                                       np.mean(C, 1) /
                                                       normalization]))
                        self.export_data.append('std(capacitance) (F):, ' +
                                                ", "
                                                .join([str(x) for x in
                                                       np.std(C, 1) /
                                                       normalization]))
                    elif y_axis == "Voltage":
                        V = np.ma.masked_invalid(results.V_actuation())
                        self.axis.errorbar(results.voltage,
                                           np.mean(V, 1),
                                           np.std(V, 1),
                                           fmt='.')
                        self.export_data.append('mean(V_actuation) (Vrms):, ' +
                                                ", "
                                                .join([str(x) for x in
                                                       np.mean(V, 1)]))
                        self.export_data.append('std(V_actuation) (Vrms):, ' +
                                                ", "
                                                .join([str(x) for x in
                                                       np.std(V, 1)]))
                    legend.append("Step %d (%.3f s)" % (row['core']["step"] +
                                                        1,
                                                        row['core']["time"]))
        if len(legend):
            if len(handles):
                self.axis.legend(handles, legend, loc=legend_loc)
            else:
                self.axis.legend(legend, loc=legend_loc)

        self.figure.subplots_adjust(left=0.17, bottom=0.15)
        self.canvas.draw()


class FeedbackCalibrationController():
    def __init__(self, plugin):
        self.plugin = plugin
        self.experiment_log_controller = get_service_instance_by_name(
            "microdrop.gui.experiment_log_controller", "microdrop")

    def on_save_log_calibration(self, widget, data=None):
        selected_data = self.experiment_log_controller.get_selected_data()
        calibration = None
        if len(selected_data) > 1:
            logging.error("Multiple steps are selected. Please choose a "
                          "single step.")
            return
        try:
            if 'FeedbackResults' in selected_data[0][self.plugin.name]:
                calibration = (selected_data[0][self.plugin.name]
                               ['FeedbackResults'].calibration)
            elif 'FeedbackResultsSeries' in selected_data[0][self.plugin.name]:
                calibration = (selected_data[0][self.plugin.name]
                               ['FeedbackResultsSeries'].calibration)
        except:
            logging.error("This step does not contain any calibration data.")
            return

        dialog = gtk.FileChooserDialog(title="Save feedback calibration",
                                       action=gtk.FILE_CHOOSER_ACTION_SAVE,
                                       buttons=(gtk.STOCK_CANCEL,
                                                gtk.RESPONSE_CANCEL,
                                                gtk.STOCK_SAVE,
                                                gtk.RESPONSE_OK))

        while True:
            try:
                dialog.set_default_response(gtk.RESPONSE_OK)
                response = dialog.run()
                if response == gtk.RESPONSE_OK:
                    filename = path(dialog.get_filename())
                    with open(filename.abspath(), 'wb') as f:
                        pickle.dump(calibration, f)
                    break
                else:
                    break
            except Exception, why:
                logging.error("Error saving calibration file. %s." % why)
        dialog.destroy()

    def on_load_log_calibration(self, widget, data=None):
        dialog = gtk.FileChooserDialog(
            title="Load calibration from file",
            action=gtk.FILE_CHOOSER_ACTION_OPEN,
            buttons=(gtk.STOCK_CANCEL,
                     gtk.RESPONSE_CANCEL,
                     gtk.STOCK_OPEN,
                     gtk.RESPONSE_OK)
        )
        dialog.set_default_response(gtk.RESPONSE_OK)
        response = dialog.run()
        calibration = None
        if response == gtk.RESPONSE_OK:
            filename = path(dialog.get_filename())
            with open(filename, 'rb') as f:
                try:
                    calibration = pickle.load(f)
                    logging.debug("Loaded object from pickle.")
                    if str(calibration.__class__).split('.')[-1] != \
                            'FeedbackCalibration':
                        raise ValueError()
                except Exception, why:
                    logging.error('Not a valid calibration file.')
                    logging.debug(why)
        dialog.destroy()

        selected_data = self.experiment_log_controller.get_selected_data()
        for row in selected_data:
            try:
                if 'FeedbackResults' in row[self.plugin.name]:
                    row[self.plugin.name]['FeedbackResults'].calibration = \
                        deepcopy(calibration)
                elif 'FeedbackResultsSeries' in row[self.plugin.name]:
                    row[self.plugin.name]['FeedbackResultsSeries'].\
                        calibration = deepcopy(calibration)
            except:
                continue
        # save the experiment log with the new values
        filename = os.path.join(self.experiment_log_controller.results.
                                log.directory,
                                str(self.experiment_log_controller.results.
                                    log.experiment_id),
                                'data')
        self.experiment_log_controller.results.log.save(filename)
        emit_signal("on_experiment_log_selection_changed", [selected_data])

    def on_edit_log_calibration(self, widget, data=None):
        logging.debug("on_edit_log_calibration()")
        settings = {}
        schema_entries = []
        calibration_list = []
        selected_data = self.experiment_log_controller.get_selected_data()

        # Create a list containing the following calibration sections:
        #
        #    * `FeedbackResults`
        #    * `FeedbackResultsSeries`
        for row in selected_data:
            data = None
            if self.plugin.name not in row.keys():
                continue

            if 'FeedbackResults' in row[self.plugin.name]:
                data = row[self.plugin.name]['FeedbackResults']
            elif 'FeedbackResultsSeries' in row[self.plugin.name]:
                data = row[self.plugin.name]['FeedbackResultsSeries']
            else:
                # The current row does not contain any results.
                continue

            calibration_list.append(data.calibration)
            frequency = data.frequency

            # There is a calibration result entry in this row, and it has been
            # added to the end of `calibration_list`.  Therefore, to retrieve
            # it, we retrieve the last item in `calibration_list`.
            calibration = calibration_list[-1]

            # Set default for each setting only if all selected steps have the
            # same value.  Otherwise, leave the default blank.
            if len(calibration_list) == 1:
                # If we only have one calibration result entry, set the default
                # value for the edit dialog to the value from the result entry.
                settings["C_drop"] = calibration.C_drop(frequency)
                settings["C_filler"] = calibration.C_filler(frequency)
                for i in range(len(calibration.R_hv)):
                    settings['R_hv_%d' % i] = calibration.R_hv[i]
                    settings['C_hv_%d' % i] = calibration.C_hv[i]
                for i in range(len(calibration.R_fb)):
                    settings['R_fb_%d' % i] = calibration.R_fb[i]
                    settings['C_fb_%d' % i] = calibration.C_fb[i]
            else:
                # More than one calibration result is selected. If a value has
                # already been set for a resistor or capacitor value and the
                # corresponding value from the current calibration result entry
                # is different, set the default editor value to `None`.
                def check_group_value(name, new):
                    if settings[name] and settings[name] != new:
                        settings[name] = None
                check_group_value("C_drop", calibration.C_drop(frequency))
                check_group_value("C_filler", calibration.C_filler(frequency))
                for i in range(len(calibration.R_hv)):
                    check_group_value('R_hv_%d' % i, calibration.R_hv[i])
                    check_group_value('C_hv_%d' % i, calibration.C_hv[i])
                for i in range(len(calibration.R_fb)):
                    check_group_value('R_fb_%d' % i, calibration.R_fb[i])
                    check_group_value('C_fb_%d' % i, calibration.C_fb[i])

        # no calibration objects?
        if not calibration_list:
            return

        def set_field_value(name, multiplier=1):
            string_value = ""
            if name in settings.keys() and settings[name]:
                string_value = str(settings[name] * multiplier)
            schema_entries.append(String.named(name).using(
                default=string_value, optional=True))

        set_field_value('C_drop', 1e12)
        set_field_value('C_filler', 1e12)

        for i in range(len(calibration.R_hv)):
            set_field_value('R_hv_%d' % i)
            set_field_value('C_hv_%d' % i, 1e12)
        for i in range(len(calibration.R_fb)):
            set_field_value('R_fb_%d' % i)
            set_field_value('C_fb_%d' % i, 1e12)

        form = Form.of(*sorted(schema_entries, key=lambda x: x.name))
        dialog = FormViewDialog('Edit calibration settings')
        valid, response = dialog.run(form)

        if not valid:
            return

        logging.debug("Applying updated calibration settings to log file.")

        def get_field_value(name, multiplier=1):
            try:
                logging.debug('response[%s]=' % name, response[name])
                logging.debug('settings[%s]=' % name, settings[name])
                if (response[name] and (settings[name] is None or
                                        abs(float(response[name]) / multiplier
                                            - settings[name]) / settings[name]
                                        > .0001)):
                    return float(response[name]) / multiplier
            except ValueError:
                logging.error('%s value (%s) is invalid.' %
                              (name, response[name]))
            return None

        value = get_field_value('C_drop', 1e12)
        if value:
            for calibration in calibration_list:
                calibration._C_drop = value
        value = get_field_value('C_filler', 1e12)
        if value:
            for calibration in calibration_list:
                calibration._C_filler = value
        for i in range(len(calibration.R_hv)):
            value = get_field_value('R_hv_%d' % i)
            if value:
                for calibration in calibration_list:
                    calibration.R_hv[i] = value
            value = get_field_value('C_hv_%d' % i, 1e12)
            if value:
                for calibration in calibration_list:
                    calibration.C_hv[i] = value
        for i in range(len(calibration.R_fb)):
            value = get_field_value('R_fb_%d' % i)
            if value:
                for calibration in calibration_list:
                    calibration.R_fb[i] = value
            value = get_field_value('C_fb_%d' % i, 1e12)
            if value:
                for calibration in calibration_list:
                    calibration.C_fb[i] = value

        # save the experiment log with the new values
        filename = os.path.join(self.experiment_log_controller.results
                                .log.directory,
                                str(self.experiment_log_controller.results
                                    .log.experiment_id), 'data')
        self.experiment_log_controller.results.log.save(filename)
        emit_signal("on_experiment_log_selection_changed", [selected_data])

    def on_perform_calibration(self, widget, data=None):
        if not self.plugin.control_board.connected():
            logging.error("A control board must be connected in order to "
                          "perform calibration.")
            return

        self.calibrate_attenuators()

    def load_reference_calibration(self):
        dialog = gtk.FileChooserDialog(
            title="Load reference calibration readings from file",
            action=gtk.FILE_CHOOSER_ACTION_OPEN,
            buttons=(gtk.STOCK_CANCEL,
                     gtk.RESPONSE_CANCEL,
                     gtk.STOCK_OPEN,
                     gtk.RESPONSE_OK)
        )
        dialog.set_default_response(gtk.RESPONSE_OK)
        dialog.set_current_folder(self.plugin.calibrations_dir())
        response = dialog.run()
        filename = dialog.get_filename()
        dialog.destroy()

        if response != gtk.RESPONSE_OK:
            return

        try:
            hv_readings = pd.read_hdf(str(filename),
                                        '/feedback/reference/measurements')
            fitted_params = pd.read_hdf(str(filename),
                                        '/feedback/reference/fitted_params')

            figure = Figure(figsize=(14, 8), dpi=60)
            axis = figure.add_subplot(111)

            plot_feedback_params(self.plugin.control_board.calibration
                                 .hw_version.major, hv_readings, fitted_params,
                                 axis=axis)

            window = gtk.Window()
            window.set_default_size(800, 600)
            window.set_title('Fitted reference feedback parameters')
            canvas = FigureCanvasGTK(figure)
            toolbar = NavigationToolbar(canvas, window)
            vbox = gtk.VBox()
            vbox.pack_start(canvas)
            vbox.pack_start(toolbar, False, False)
            window.add(vbox)
            window.show_all()

            logging.info(str(fitted_params))
        except KeyError:
            logging.error('Error loading reference calibration data.')
            return

    def load_impedance_calibration(self):
        dialog = gtk.FileChooserDialog(
            title="Load device load calibration readings from file",
            action=gtk.FILE_CHOOSER_ACTION_OPEN,
            buttons=(gtk.STOCK_CANCEL,
                     gtk.RESPONSE_CANCEL,
                     gtk.STOCK_OPEN,
                     gtk.RESPONSE_OK)
        )
        dialog.set_default_response(gtk.RESPONSE_OK)
        dialog.set_current_folder(self.plugin.calibrations_dir())
        response = dialog.run()
        filename = dialog.get_filename()
        dialog.destroy()

        if response != gtk.RESPONSE_OK:
            return

        try:
            measurements = pd.read_hdf(str(filename),
                                       '/feedback/impedance/measurements')

            figure = Figure(figsize=(14, 14), dpi=60)

            plot_stat_summary(measurements, fig=figure)

            window = gtk.Window()
            window.set_default_size(800, 600)
            window.set_title('Impedance feedback measurement accuracy')
            canvas = FigureCanvasGTK(figure)
            toolbar = NavigationToolbar(canvas, window)
            vbox = gtk.VBox()
            vbox.pack_start(canvas)
            vbox.pack_start(toolbar, False, False)
            window.add(vbox)
            window.show_all()
        except KeyError:
            logging.error('Error loading device load calibration data.')
            return

    def calibrate_attenuators(self):
        output_dir = self.plugin.calibrations_dir()
        if not output_dir.isdir():
            output_dir.makedirs_p()

        view = MicrodropReferenceAssistantView(self.plugin.control_board)

        def on_calibrated(assistant):
            timestamp = datetime.now().strftime('%Y-%m-%dT%Hh%Mm%S')
            prefix = '[%05d]-%s-' % (self.plugin.control_board.serial_number,
                                     timestamp)
            self.plugin.to_yaml(output_dir.joinpath(prefix + 'config.yml'))

            output_path = output_dir.joinpath(prefix + 'calibration.h5')
            view.to_hdf(output_path)
            self.calibrate_impedance(output_path)

        # Save the persistent configuration settings from the control-board to
        # a file upon successful calibration.
        view.widget.connect('close', on_calibrated)
        view.show()

    def calibrate_impedance(self, output_path=None):
        output_dir = self.plugin.calibrations_dir()
        if not output_dir.isdir():
            output_dir.makedirs_p()

        view = MicrodropImpedanceAssistantView(self.plugin.control_board)

        def on_calibrated(output_path, assistant):
            timestamp = datetime.now().strftime('%Y-%m-%dT%Hh%Mm%S')
            prefix = '[%05d]-%s-' % (self.plugin.control_board.serial_number,
                                     timestamp)
            self.plugin.to_yaml(output_dir.joinpath(prefix + 'config.yml'))
            if output_path is None:
                output_path = output_dir.joinpath(prefix +
                                                  'calibration-load.h5')
            view.to_hdf(output_path)

        # Save the persistent configuration settings from the control-board to
        # a file upon successful calibration.
        view.widget.connect('close', lambda *args: on_calibrated(output_path,
                                                                 *args))
        view.show()<|MERGE_RESOLUTION|>--- conflicted
+++ resolved
@@ -350,14 +350,8 @@
         capacitance = np.mean(results.capacitance())
         logging.info('mean(capacitance) = %e F (%e F/mm^2)' % \
                      (capacitance, capacitance / area))
-<<<<<<< HEAD
-        
+
         # set the frequency back to it's original state
-=======
-
-        # set the channels and frequency back to their original state
-        self.plugin.control_board.state_of_all_channels = current_state
->>>>>>> 63b418e8
         emit_signal("set_frequency",
                     dmf_options.frequency,
                     interface=IWaveformGenerator)
