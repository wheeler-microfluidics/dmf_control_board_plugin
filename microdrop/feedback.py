"""
Copyright 2011 Ryan Fobel

This file is part of dmf_control_board.

dmf_control_board is free software: you can redistribute it and/or modify
it under the terms of the GNU General Public License as published by
the Free Software Foundation, either version 3 of the License, or
(at your option) any later version.

dmf_control_board is distributed in the hope that it will be useful,
but WITHOUT ANY WARRANTY; without even the implied warranty of
MERCHANTABILITY or FITNESS FOR A PARTICULAR PURPOSE.  See the
GNU General Public License for more details.

You should have received a copy of the GNU General Public License
along with dmf_control_board.  If not, see <http://www.gnu.org/licenses/>.
"""
from datetime import datetime
from copy import deepcopy
import logging
import math
import os
import time
try:
    import cPickle as pickle
except ImportError:
    import pickle

import gtk
import numpy as np
import matplotlib
import matplotlib.mlab as mlab
if os.name == 'nt':
    matplotlib.rc('font', **{'family': 'sans-serif', 'sans-serif': ['Arial']})
from matplotlib.figure import Figure
from path import path
import scipy.optimize as optimize
import yaml

try:
    from matplotlib.backends.backend_gtkagg import (FigureCanvasGTKAgg as
                                                    FigureCanvasGTK)
    from matplotlib.backends.backend_gtkagg import (NavigationToolbar2GTKAgg as
                                                    NavigationToolbar)
except RuntimeError:
    # TODO: `PROGRAM_LAUNCHED` does not exist here...
    if PROGRAM_LAUNCHED:
        raise
    else:
        logging.info('Skipping error!')

try:
    from ...dmf_control_board import *
except:
    # Raise the exception(s) if we're running the program (these exceptions
    # are expected when generating documentation with doxygen, so in that case
    # we can safely ignore them).
    if microdrop.utility.PROGRAM_LAUNCHED:
        raise
from microdrop.utility import SetOfInts, Version, FutureVersionError, is_float
from microdrop.utility.gui import (textentry_validate,
                                   combobox_set_model_from_list,
                                   combobox_get_active_text, text_entry_dialog,
                                   FormViewDialog, yesno)
from flatland.schema import String, Form, Integer, Boolean, Float
from flatland.validation import ValueAtLeast
from microdrop.plugin_manager import (emit_signal, IWaveformGenerator, IPlugin,
                                      get_service_instance_by_name)
from microdrop.app_context import get_app


class AmplifierGainNotCalibrated(Exception):
    pass


def feedback_signal(p, frequency, Z, hw_version):
    """p[0]=C, p[1]=R"""
    if hw_version.major == 1:
        return np.abs(1 / (Z / p[1] + 1 + Z * 2 * np.pi * p[0] * complex(0, 1)
                           * frequency))
    else:
        return np.abs(1 / (Z / p[1] + Z * 2 * np.pi * p[0] * complex(0, 1) *
                           frequency))


class RetryAction():
    class_version = str(Version(0, 1))

    def __init__(self,
                 percent_threshold=None,
                 increase_voltage=None,
                 max_repeats=None):
        if percent_threshold:
            self.percent_threshold = percent_threshold
        else:
            self.percent_threshold = 0
        if increase_voltage:
            self.increase_voltage = increase_voltage
        else:
            self.increase_voltage = 0
        if max_repeats:
            self.max_repeats = max_repeats
        else:
            self.max_repeats = 3
        self.version = self.class_version

    def __setstate__(self, dict):
        self.__dict__ = dict
        if 'version' not in self.__dict__:
            self.version = str(Version(0, 0))
        self._upgrade()

    def _upgrade(self):
        """
        Upgrade the serialized object if necessary.

        Raises:
            FutureVersionError: file was written by a future version of the
                software.
        """
        logging.debug("[RetryAction]._upgrade()")
        version = Version.fromstring(self.version)
        logging.debug('[RetryAction] version=%s, class_version=%s' %
                      (str(version), self.class_version))
        if version > Version.fromstring(self.class_version):
            logging.debug('[RetryAction] version>class_version')
            raise FutureVersionError(Version.fromstring(self.class_version),
                                     version)
        elif version < Version.fromstring(self.class_version):
            if version < Version(0, 1):
                del self.capacitance_threshold
                self.percent_threshold = 0
                self.version = str(Version(0, 1))
                logging.info('[RetryAction] upgrade to version %s' %
                             self.version)
        else:
            # Else the versions are equal and don't need to be upgraded
            pass


class SweepFrequencyAction():
    def __init__(self,
                 start_frequency=None,
                 end_frequency=None,
                 n_frequency_steps=None):
        if start_frequency:
            self.start_frequency = start_frequency
        else:
            self.start_frequency = 1e2
        if end_frequency:
            self.end_frequency = end_frequency
        else:
            self.end_frequency = 30e3
        if n_frequency_steps:
            self.n_frequency_steps = n_frequency_steps
        else:
            self.n_frequency_steps = 30


class SweepVoltageAction():
    def __init__(self,
                 start_voltage=None,
                 end_voltage=None,
                 n_voltage_steps=None):
        if start_voltage:
            self.start_voltage = start_voltage
        else:
            self.start_voltage = 5
        if end_voltage:
            self.end_voltage = end_voltage
        else:
            self.end_voltage = 100
        if n_voltage_steps:
            self.n_voltage_steps = n_voltage_steps
        else:
            self.n_voltage_steps = 20


class SweepElectrodesAction():
    def __init__(self,
                 channels=None):
        if channels:
            self.channels = channels
        else:
            self.channels = SetOfInts()
            app = get_app()
            for e in app.dmf_device.electrodes.values():
                self.channels.update(e.channels)


class FeedbackOptions():
    """
    This class stores the feedback options for a single step in the protocol.
    """
    class_version = str(Version(0, 1))

    def __init__(self, feedback_enabled=None,
                 action=None):
        if feedback_enabled:
            self.feedback_enabled = feedback_enabled
        else:
            self.feedback_enabled = True
        if action:
            self.action = action
        else:
            self.action = RetryAction()
        self.version = self.class_version

    def _upgrade(self):
        """
        Upgrade the serialized object if necessary.

        Raises:
            FutureVersionError: file was written by a future version of the
                software.
        """
        logging.debug('[FeedbackOptions]._upgrade()')
        if hasattr(self, 'version'):
            version = Version.fromstring(self.version)
        else:
            version = Version(0)
        logging.debug('[FeedbackOptions] version=%s, class_version=%s' %
                      (str(version), self.class_version))
        if version > Version.fromstring(self.class_version):
            logging.debug('[FeedbackOptions] version>class_version')
            raise FutureVersionError(Version.fromstring(self.class_version),
                                     version)
        elif version < Version.fromstring(self.class_version):
            if version < Version(0, 1):
                del self.sampling_time_ms
                del self.n_samples
                del self.delay_between_samples_ms
            self.version = self.class_version
        # else the versions are equal and don't need to be upgraded


class FeedbackOptionsController():
    def __init__(self, plugin):
        self.plugin = plugin
        self.builder = gtk.Builder()
        app = get_app()
        self.builder.add_from_file(
            path(app.config['plugins']['directory'])
            .joinpath('dmf_control_board', 'microdrop', 'glade',
                      'feedback_options.glade'))
        self.window = self.builder.get_object("window")
        self.builder.connect_signals(self)
        self.window.set_title("Feedback Options")
        self.initialized = False

    def on_plugin_enable(self):
        if not self.initialized:
            app = get_app()
            self.feedback_options_menu_item = gtk.MenuItem("Feedback Options")
            self.plugin.control_board_menu.append(self
                                                  .feedback_options_menu_item)
            self.feedback_options_menu_item.connect("activate",
                                                    self.on_window_show)
            self.feedback_options_menu_item.show()
            self.feedback_options_menu_item.set_sensitive(
                app.dmf_device is not None)

            self.measure_cap_filler_menu_item = gtk.MenuItem("Measure "
                                                             "capacitance of "
                                                             "filler media")
            app.dmf_device_controller.view.popup.add_item(
                self.measure_cap_filler_menu_item)
            self.measure_cap_filler_menu_item.connect("activate",
                                                      self
                                                      .on_measure_cap_filler)
            self.measure_cap_liquid_menu_item = gtk.MenuItem("Measure "
                                                             "capacitance of "
                                                             "liquid")
            app.dmf_device_controller.view.popup.add_item(
                self.measure_cap_liquid_menu_item)
            self.measure_cap_liquid_menu_item.connect("activate",
                                                      self
                                                      .on_measure_cap_liquid)

            self.initialized = True
        self.measure_cap_filler_menu_item.show()
        self.measure_cap_liquid_menu_item.show()

    def on_plugin_disable(self):
        self.measure_cap_filler_menu_item.hide()
        self.measure_cap_liquid_menu_item.hide()

    def on_window_show(self, widget, data=None):
        """
        Handler called when the user clicks on "Feedback Options" in the
        "Tools" menu.
        """
        options = self.plugin.get_step_options().feedback_options
        self._set_gui_sensitive(options)
        self._update_gui_state(options)
        self.window.show()

    def on_window_delete_event(self, widget, data=None):
        """
        Handler called when the user closes the "Feedback Options" window.
        """
        self.window.hide()
        return True

    def on_measure_cap_filler(self, widget, data=None):
        self.plugin.control_board.calibration.C_filler = \
            self.measure_device_capacitance()

    def on_measure_cap_liquid(self, widget, data=None):
        self.plugin.control_board.calibration.C_drop = \
            self.measure_device_capacitance()

    def measure_device_capacitance(self):
        app = get_app()
        electrode = \
            app.dmf_device_controller.view.popup.last_electrode_clicked
        area = electrode.area() * app.dmf_device.scale
        current_state = self.plugin.control_board.state_of_all_channels
        state = np.zeros(len(current_state))

        if (self.plugin.control_board.number_of_channels() <
                max(electrode.channels)):
            logging.warning("Error: currently connected board does not have "
                            "enough channels to perform calibration on this "
                            "electrode.")
            return

        state[electrode.channels] = 1
        step = app.protocol.current_step()
        dmf_options = step.get_data(self.plugin.name)
        voltage = dmf_options.voltage
        frequency = dmf_options.frequency
        emit_signal("set_frequency", frequency,
                    interface=IWaveformGenerator)
        emit_signal("set_voltage", voltage, interface=IWaveformGenerator)
        app_values = self.plugin.get_app_values()
        test_options = deepcopy(dmf_options)
        test_options.duration = 10 * app_values['sampling_time_ms']
        test_options.feedback_options = FeedbackOptions(
            feedback_enabled=True, action=RetryAction())
        self.plugin.check_impedance(test_options)
        (V_hv, hv_resistor, V_fb, fb_resistor) = \
            self.plugin.control_board.measure_impedance(
                app_values['sampling_time_ms'],
                int(math.ceil(test_options.duration /
                              app_values['sampling_time_ms'])),
                app_values['delay_between_samples_ms'], state)
        results = FeedbackResults(test_options, app_values['sampling_time_ms'],
                                  app_values['delay_between_samples_ms'], V_hv,
                                  hv_resistor, V_fb, fb_resistor, area,
                                  self.plugin.control_board.calibration, 0)
        logging.info('max(results.capacitance())/area=%s' %
                     (max(results.capacitance()) / area))
        self.plugin.control_board.state_of_all_channels = current_state
        return max(results.capacitance()) / area

    def on_button_feedback_enabled_toggled(self, widget, data=None):
        """
        Handler called when the "Feedback enabled" check box is toggled.
        """
        app = get_app()
        all_options = self.plugin.get_step_options()
        options = all_options.feedback_options
        options.feedback_enabled = widget.get_active()
        emit_signal('on_step_options_changed',
                    [self.plugin.name, app.protocol.current_step_number],
                    interface=IPlugin)

    def on_step_options_changed(self, plugin_name, step_number):
        app = get_app()
        if (self.plugin.name == plugin_name and
                app.protocol.current_step_number == step_number):
            all_options = self.plugin.get_step_options(step_number)
            options = all_options.feedback_options
            self._set_gui_sensitive(options)
            self._update_gui_state(options)

    def _update_gui_state(self, options):
        # update the state of the "Feedback enabled" check button
        button = self.builder.get_object("button_feedback_enabled")
        if options.feedback_enabled != button.get_active():
            # Temporarily disable radio-button toggled signal handler to avoid
            # infinite loop (handler emits signal that results in this method
            # being called).
            button.handler_block_by_func(self
                                         .on_button_feedback_enabled_toggled)
            button.set_active(options.feedback_enabled)
            button.handler_unblock_by_func(self
                                           .on_button_feedback_enabled_toggled)

        # update the retry action parameters
        retry = (options.action.__class__ == RetryAction)
        if retry:
            self.builder.get_object("textentry_percent_threshold")\
                .set_text(str(options.action.percent_threshold))
            self.builder.get_object("textentry_increase_voltage")\
                .set_text(str(options.action.increase_voltage))
            self.builder.get_object("textentry_max_repeats").set_text(
                str(options.action.max_repeats))
        else:
            self.builder.get_object("textentry_percent_threshold")\
                .set_text("")
            self.builder.get_object("textentry_increase_voltage").set_text("")
            self.builder.get_object("textentry_max_repeats").set_text("")
        button = self.builder.get_object("radiobutton_retry")
        if retry != button.get_active():
            # Temporarily disable toggled signal handler (see above)
            button.handler_block_by_func(self.on_radiobutton_retry_toggled)
            button.set_active(retry)
            button.handler_unblock_by_func(self.on_radiobutton_retry_toggled)

        sweep_frequency = (options.action.__class__ == SweepFrequencyAction)
        # update the sweep frequency action parameters
        if sweep_frequency:
            self.builder.get_object("textentry_start_frequency")\
                .set_text(str(options.action.start_frequency / 1000.0))
            self.builder.get_object("textentry_end_frequency").set_text(
                str(options.action.end_frequency / 1000.0))
            self.builder.get_object("textentry_n_frequency_steps").set_text(
                str(str(options.action.n_frequency_steps)))
        else:
            self.builder.get_object("textentry_start_frequency").set_text("")
            self.builder.get_object("textentry_end_frequency").set_text("")
            self.builder.get_object("textentry_n_frequency_steps").set_text("")
        button = self.builder.get_object("radiobutton_sweep_frequency")
        if sweep_frequency != button.get_active():
            # Temporarily disable toggled signal handler (see above)
            button.handler_block_by_func(
                self.on_radiobutton_sweep_frequency_toggled)
            button.set_active(sweep_frequency)
            button.handler_unblock_by_func(
                self.on_radiobutton_sweep_frequency_toggled)

        sweep_voltage = (options.action.__class__ == SweepVoltageAction)
        # update the sweep voltage action parameters
        if sweep_voltage:
            self.builder.get_object("textentry_start_voltage")\
                .set_text(str(options.action.start_voltage))
            self.builder.get_object("textentry_end_voltage").set_text(
                str(options.action.end_voltage))
            self.builder.get_object("textentry_n_voltage_steps").set_text(
                str(str(options.action.n_voltage_steps)))
        else:
            self.builder.get_object("textentry_start_voltage").set_text("")
            self.builder.get_object("textentry_end_voltage").set_text("")
            self.builder.get_object("textentry_n_voltage_steps").set_text("")
        button = self.builder.get_object("radiobutton_sweep_voltage")
        if sweep_voltage != button.get_active():
            # Temporarily disable toggled signal handler (see above)
            button.handler_block_by_func(self
                                         .on_radiobutton_sweep_voltage_toggled)
            button.set_active(sweep_voltage)
            button.handler_unblock_by_func(
                self.on_radiobutton_sweep_voltage_toggled)

        sweep_electrodes = (options.action.__class__ == SweepElectrodesAction)
        # update the sweep electrodes action parameters
        if sweep_electrodes:
            self.builder.get_object("textentry_channels")\
                .set_text(str(options.action.channels))
        else:
            self.builder.get_object("textentry_channels").set_text("")
        button = self.builder.get_object("radiobutton_sweep_electrodes")
        if sweep_electrodes != button.get_active():
            # Temporarily disable toggled signal handler (see above)
            button.handler_block_by_func(
                self.on_radiobutton_sweep_electrodes_toggled)
            button.set_active(sweep_electrodes)
            button.handler_unblock_by_func(
                self.on_radiobutton_sweep_electrodes_toggled)

    def _set_gui_sensitive(self, options):
        self.builder.get_object("radiobutton_retry")\
            .set_sensitive(options.feedback_enabled)
        self.builder.get_object("radiobutton_sweep_frequency")\
            .set_sensitive(options.feedback_enabled)
        self.builder.get_object("radiobutton_sweep_voltage")\
            .set_sensitive(options.feedback_enabled)
        self.builder.get_object("radiobutton_sweep_electrodes")\
            .set_sensitive(options.feedback_enabled)

        retry = (options.action.__class__ == RetryAction)
        self.builder.get_object("textentry_percent_threshold")\
            .set_sensitive(options.feedback_enabled and retry)
        self.builder.get_object("textentry_increase_voltage")\
            .set_sensitive(options.feedback_enabled and retry)
        self.builder.get_object("textentry_max_repeats")\
            .set_sensitive(options.feedback_enabled and retry)

        sweep_frequency = (options.action.__class__ == SweepFrequencyAction)
        self.builder.get_object("textentry_start_frequency")\
            .set_sensitive(options.feedback_enabled and sweep_frequency)
        self.builder.get_object("textentry_end_frequency")\
            .set_sensitive(options.feedback_enabled and sweep_frequency)
        self.builder.get_object("textentry_n_frequency_steps")\
            .set_sensitive(options.feedback_enabled and sweep_frequency)

        sweep_voltage = (options.action.__class__ == SweepVoltageAction)
        self.builder.get_object("textentry_start_voltage")\
            .set_sensitive(options.feedback_enabled and sweep_voltage)
        self.builder.get_object("textentry_end_voltage")\
            .set_sensitive(options.feedback_enabled and sweep_voltage)
        self.builder.get_object("textentry_n_voltage_steps")\
            .set_sensitive(options.feedback_enabled and sweep_voltage)

        sweep_electrodes = (options.action.__class__ == SweepElectrodesAction)
        self.builder.get_object("textentry_channels")\
            .set_sensitive(options.feedback_enabled and sweep_electrodes)

    def on_radiobutton_retry_toggled(self, widget, data=None):
        """
        Handler called when the "Retry until capacitance..." radio button is
        toggled.
        """
        logging.debug('retry was toggled %s' % (('OFF',
                                                 'ON')[widget.get_active()]))
        app = get_app()
        all_options = self.plugin.get_step_options()
        options = all_options.feedback_options
        retry = widget.get_active()
        if retry and options.action.__class__ != RetryAction:
            options.action = RetryAction()
        if retry:
            emit_signal('on_step_options_changed',
                        [self.plugin.name, app.protocol.current_step_number],
                        interface=IPlugin)

    def on_radiobutton_sweep_frequency_toggled(self, widget, data=None):
        """
        Handler called when the "Sweep Frequency..." radio button is
        toggled.
        """
        logging.debug('sweep_frequency was toggled %s' %
                      (('OFF', 'ON')[widget.get_active()]))
        app = get_app()
        all_options = self.plugin.get_step_options()
        options = all_options.feedback_options
        sweep_frequency = widget.get_active()
        if (sweep_frequency and options.action.__class__ !=
                SweepFrequencyAction):
            options.action = SweepFrequencyAction()
        if sweep_frequency:
            emit_signal('on_step_options_changed',
                        [self.plugin.name, app.protocol.current_step_number],
                        interface=IPlugin)

    def on_radiobutton_sweep_voltage_toggled(self, widget, data=None):
        """
        Handler called when the "Sweep Voltage..." radio button is
        toggled.
        """
        logging.debug('sweep_voltage was toggled %s' %
                      (('OFF', 'ON')[widget.get_active()]))
        app = get_app()
        all_options = self.plugin.get_step_options()
        options = all_options.feedback_options
        sweep_voltage = widget.get_active()
        if sweep_voltage and options.action.__class__ != SweepVoltageAction:
            options.action = SweepVoltageAction()
        if sweep_voltage:
            emit_signal('on_step_options_changed',
                        [self.plugin.name, app.protocol.current_step_number],
                        interface=IPlugin)

    def on_radiobutton_sweep_electrodes_toggled(self, widget, data=None):
        """
        Handler called when the "Sweep Electrodes..." radio button is
        toggled.
        """
        logging.debug('sweep_electrodes was toggled %s' %
                      (('OFF', 'ON')[widget.get_active()]))
        app = get_app()
        all_options = self.plugin.get_step_options()
        options = all_options.feedback_options
        sweep_electrodes = widget.get_active()
        if (sweep_electrodes and options.action.__class__ !=
                SweepElectrodesAction):
            options.action = SweepElectrodesAction()
        if sweep_electrodes:
            emit_signal('on_step_options_changed',
                        [self.plugin.name, app.protocol.current_step_number],
                        interface=IPlugin)

    def on_textentry_percent_threshold_focus_out_event(self,
                                                       widget,
                                                       event):
        """
        Handler called when the "percent threshold" text box loses focus.
        """
        self.on_textentry_percent_threshold_changed(widget)
        return False

    def on_textentry_percent_threshold_key_press_event(self, widget, event):
        """
        Handler called when the user presses a key within the "percent
        threshold" text box.
        """
        if event.keyval == 65293:  # user pressed enter
            self.on_textentry_percent_threshold_changed(widget)

    def on_textentry_percent_threshold_changed(self, widget):
        """
        Update the percent threshold value for the current step.
        """
        app = get_app()
        all_options = self.plugin.get_step_options()
        options = all_options.feedback_options
        options.action.percent_threshold = textentry_validate(
            widget, options.action.percent_threshold, float)
        emit_signal('on_step_options_changed',
                    [self.plugin.name, app.protocol.current_step_number],
                    interface=IPlugin)

    def on_textentry_increase_voltage_focus_out_event(self, widget, event):
        """
        Handler called when the "increase voltage" text box loses focus.
        """
        self.on_textentry_increase_voltage_changed(widget)
        return False

    def on_textentry_increase_voltage_key_press_event(self, widget, event):
        """
        Handler called when the user presses a key within the "increase
        voltage" text box.
        """
        if event.keyval == 65293:  # user pressed enter
            self.on_textentry_increase_voltage_changed(widget)

    def on_textentry_increase_voltage_changed(self, widget):
        """
        Update the increase voltage value for the current step.
        """
        app = get_app()
        all_options = self.plugin.get_step_options()
        options = all_options.feedback_options
        options.action.increase_voltage = textentry_validate(
            widget, options.action.increase_voltage, float)
        emit_signal('on_step_options_changed',
                    [self.plugin.name, app.protocol.current_step_number],
                    interface=IPlugin)

    def on_textentry_max_repeats_focus_out_event(self, widget, event):
        """
        Handler called when the "max repeats" text box loses focus.
        """
        self.on_textentry_max_repeats_changed(widget)
        return False

    def on_textentry_max_repeats_key_press_event(self, widget, event):
        """
        Handler called when the user presses a key within the "max repeats"
        text box.
        """
        if event.keyval == 65293:  # user pressed enter
            self.on_textentry_max_repeats_changed(widget)

    def on_textentry_max_repeats_changed(self, widget):
        """
        Update the max repeats value for the current step.
        """
        app = get_app()
        all_options = self.plugin.get_step_options()
        options = all_options.feedback_options
        options.action.max_repeats = textentry_validate(
            widget, options.action.max_repeats, int)
        emit_signal('on_step_options_changed',
                    [self.plugin.name, app.protocol.current_step_number],
                    interface=IPlugin)

    def on_textentry_start_frequency_focus_out_event(self, widget, event):
        """
        Handler called when the "start frequency" text box loses focus.
        """
        self.on_textentry_start_frequency_changed(widget)
        return False

    def on_textentry_start_frequency_key_press_event(self, widget, event):
        """
        Handler called when the user presses a key within the "start frequency"
        text box.
        """
        if event.keyval == 65293:  # user pressed enter
            self.on_textentry_start_frequency_changed(widget)

    def on_textentry_start_frequency_changed(self, widget):
        """
        Update the start frequency value for the current step.
        """
        app = get_app()
        all_options = self.plugin.get_step_options()
        options = all_options.feedback_options
        options.action.start_frequency = textentry_validate(
            widget, options.action.start_frequency / 1e3, float) * 1e3
        emit_signal('on_step_options_changed',
                    [self.plugin.name, app.protocol.current_step_number],
                    interface=IPlugin)

    def on_textentry_end_frequency_focus_out_event(self, widget, event):
        """
        Handler called when the "end frequency" text box loses focus.
        """
        self.on_textentry_end_frequency_changed(widget)
        return False

    def on_textentry_end_frequency_key_press_event(self, widget, event):
        """
        Handler called when the user presses a key within the "end frequency"
        text box.
        """
        if event.keyval == 65293:  # user pressed enter
            self.on_textentry_end_frequency_changed(widget)

    def on_textentry_end_frequency_changed(self, widget):
        """
        Update the end frequency value for the current step.
        """
        app = get_app()
        all_options = self.plugin.get_step_options()
        options = all_options.feedback_options
        options.action.end_frequency = textentry_validate(
            widget, options.action.end_frequency / 1e3, float) * 1e3
        emit_signal('on_step_options_changed',
                    [self.plugin.name, app.protocol.current_step_number],
                    interface=IPlugin)

    def on_textentry_n_frequency_steps_focus_out_event(self, widget, event):
        """
        Handler called when the "number of frequency steps" text box loses
        focus.
        """
        self.on_textentry_n_frequency_steps_changed(widget)
        return False

    def on_textentry_n_frequency_steps_key_press_event(self, widget, event):
        """
        Handler called when the user presses a key within the "number of
        frequency steps" text box.
        """
        if event.keyval == 65293:  # user pressed enter
            self.on_textentry_n_frequency_steps_changed(widget)

    def on_textentry_n_frequency_steps_changed(self, widget):
        """
        Update the number of frequency steps value for the current step.
        """
        app = get_app()
        all_options = self.plugin.get_step_options()
        options = all_options.feedback_options
        options.action.n_frequency_steps = textentry_validate(
            widget, options.action.n_frequency_steps, float)
        emit_signal('on_step_options_changed',
                    [self.plugin.name, app.protocol.current_step_number],
                    interface=IPlugin)

    def on_textentry_start_voltage_focus_out_event(self, widget, event):
        """
        Handler called when the "start voltage" text box loses focus.
        """
        self.on_textentry_start_voltage_changed(widget)
        return False

    def on_textentry_start_voltage_key_press_event(self, widget, event):
        """
        Handler called when the user presses a key within the "start voltage"
        text box.
        """
        if event.keyval == 65293:  # user pressed enter
            self.on_textentry_start_voltage_changed(widget)

    def on_textentry_start_voltage_changed(self, widget):
        """
        Update the start voltage value for the current step.
        """
        app = get_app()
        all_options = self.plugin.get_step_options()
        options = all_options.feedback_options
        options.action.start_voltage = textentry_validate(
            widget, options.action.start_voltage, float)
        emit_signal('on_step_options_changed',
                    [self.plugin.name, app.protocol.current_step_number],
                    interface=IPlugin)

    def on_textentry_end_voltage_focus_out_event(self, widget, event):
        """
        Handler called when the "end voltage" text box loses focus.
        """
        self.on_textentry_end_voltage_changed(widget)
        return False

    def on_textentry_end_voltage_key_press_event(self, widget, event):
        """
        Handler called when the user presses a key within the "end voltage"
        text box.
        """
        if event.keyval == 65293:  # user pressed enter
            self.on_textentry_end_voltage_changed(widget)

    def on_textentry_end_voltage_changed(self, widget):
        """
        Update the end voltage value for the current step.
        """
        app = get_app()
        all_options = self.plugin.get_step_options()
        options = all_options.feedback_options
        options.action.end_voltage = textentry_validate(
            widget, options.action.end_voltage, float)
        emit_signal('on_step_options_changed',
                    [self.plugin.name, app.protocol.current_step_number],
                    interface=IPlugin)

    def on_textentry_n_voltage_steps_focus_out_event(self, widget, event):
        """
        Handler called when the "number of voltage steps" text box loses focus.
        """
        self.on_textentry_n_voltage_steps_changed(widget)
        return False

    def on_textentry_n_voltage_steps_key_press_event(self, widget, event):
        """
        Handler called when the user presses a key within the "number of
        voltage steps" text box.
        """
        if event.keyval == 65293:  # user pressed enter
            self.on_textentry_n_voltage_steps_changed(widget)

    def on_textentry_n_voltage_steps_changed(self, widget):
        """
        Update the number of voltage steps value for the current step.
        """
        app = get_app()
        all_options = self.plugin.get_step_options()
        options = all_options.feedback_options
        options.action.n_voltage_steps = textentry_validate(
            widget, options.action.n_voltage_steps, float)
        emit_signal('on_step_options_changed',
                    [self.plugin.name, app.protocol.current_step_number],
                    interface=IPlugin)

    def on_textentry_channels_focus_out_event(self, widget, event):
        """
        Handler called when the "electrodes" text box loses focus.
        """
        self.on_textentry_channels_changed(widget)
        return False

    def on_textentry_channels_key_press_event(self, widget, event):
        """
        Handler called when the user presses a key within the "electrodes"
        text box.
        """
        if event.keyval == 65293:  # user pressed enter
            self.on_textentry_channels_changed(widget)

    def on_textentry_channels_changed(self, widget):
        """
        Update the electrodes value for the current step.
        """
        app = get_app()
        all_options = self.plugin.get_step_options()
        options = all_options.feedback_options
        try:
            channels = SetOfInts(widget.get_text())
            assert(min(channels) >= 0)
            options.action.channels = channels
            emit_signal('on_step_options_changed',
                        [self.plugin.name, app.protocol.current_step_number],
                        interface=IPlugin)
        except:
            widget.set_text(str(options.action.channels))


class FeedbackResults():
    """
    This class stores the impedance results for a single step in the protocol.
    """
    class_version = str(Version(0, 3))

    def __init__(self, options, sampling_time_ms, delay_between_samples_ms,
                 V_hv, hv_resistor, V_fb, fb_resistor, area, calibration,
                 attempt):
        self.options = options
        self.area = area
        self.frequency = options.frequency
        self.V_hv = V_hv
        self.hv_resistor = hv_resistor
        self.V_fb = V_fb
        self.fb_resistor = fb_resistor
        self.time = (np.arange(0, math.ceil(options.duration /
                                           (sampling_time_ms +
                                            delay_between_samples_ms))) *
                     (sampling_time_ms + delay_between_samples_ms))
        self.calibration = calibration
        attempt = attempt
        self.version = self.class_version

    def _upgrade(self):
        """
        Upgrade the serialized object if necessary.

        Raises:
            FutureVersionError: file was written by a future version of the
                software.
        """
        logging.debug('[FeedbackResults]._upgrade()')
        if hasattr(self, 'version'):
            version = Version.fromstring(self.version)
        else:
            version = Version(0)
        logging.debug('[FeedbackResults] version=%s, class_version=%s' %
                      (str(version), self.class_version))
        if version > Version.fromstring(self.class_version):
            logging.debug('[FeedbackResults] version>class_version')
            raise FutureVersionError(Version.fromstring(self.class_version),
                                     version)
        elif version < Version.fromstring(self.class_version):
            if version < Version(0, 1):
                self.calibration = FeedbackCalibration()
            if version < Version(0, 2):
                # flag invalid data points
                self.version = str(Version(0, 2))
                self.fb_resistor[self.V_fb > 5] = -1
                self.hv_resistor[self.V_hv > 5] = -1
            if version < Version(0, 3):
                self.attempt = 0
                self.version = str(Version(0,    3))
                logging.info('[FeedbackResults] upgrade to version %s' %
                             self.version)
        else:
            # Else the versions are equal and don't need to be upgraded.
            pass

    def __setstate__(self, state):
        # convert lists to numpy arrays
        self.__dict__ = state
        for k, v in self.__dict__.items():
            if isinstance(v, list):
                self.__dict__[k] = np.array(v)
        self._upgrade()

    def __getstate__(self):
        # convert numpy arrays/floats to standard lists/floats
        out = deepcopy(self.__dict__)
        for k, v in out.items():
            if isinstance(v, np.ndarray):
                out[k] = v.tolist()
        return out

    def V_total(self):
        ind = mlab.find(self.hv_resistor != -1)
        T = np.zeros(self.hv_resistor.shape)
        T[ind] = feedback_signal([self.calibration.C_hv[self.hv_resistor[ind]],
                                  self.calibration.R_hv
                                  [self.hv_resistor[ind]]],
                                 self.frequency, 10e6,
                                 self.calibration.hw_version)
        return self.V_hv / T

    def V_actuation(self):
        if self.calibration.hw_version.major == 1:
            return self.V_total() - np.array(self.V_fb)
        else:
            return self.V_total()

    def Z_device(self):
        ind = mlab.find(self.fb_resistor != -1)
        R_fb = np.zeros(self.fb_resistor.shape)
        C_fb = np.zeros(self.fb_resistor.shape)
        R_fb[ind] = self.calibration.R_fb[self.fb_resistor[ind]]
        C_fb[ind] = self.calibration.C_fb[self.fb_resistor[ind]]
        if self.calibration.hw_version.major == 1:
            return (R_fb / np.sqrt(1 + np.square(R_fb * C_fb * self.frequency *
                                                 2 * math.pi)) *
                    (self.V_total() / self.V_fb - 1))
        else:
            return (R_fb / np.sqrt(1 + np.square(R_fb * C_fb * self.frequency *
                                                 2 * math.pi)) *
                    (self.V_total() / self.V_fb))

    def min_impedance(self):
        return min(self.Z_device())

    def capacitance(self):
        return 1.0 / (2 * math.pi * self.frequency * self.Z_device())

    def x_position(self):
        if self.calibration.C_drop:
            C_drop = self.calibration.C_drop
        else:
            C_drop = self.capacitance()[-1] / self.area
        if self.calibration.C_filler:
            C_filler = self.calibration.C_filler
        else:
            C_filler = 0
        return ((self.capacitance() / self.area - C_filler) /
                (C_drop - C_filler) * np.sqrt(self.area))

    def mean_velocity(self, ind=None, threshold=0.95):
        if ind is None:
            ind = range(len(self.time))
        t, dxdt = self.dxdt(ind, threshold)
        x = self.x_position()
        ind_stop = ind[mlab.find(dxdt == 0)[0]]
        dx = x[ind_stop] - x[ind[0]]
        if max(dxdt > 0) and ind_stop < len(t):
            dt = t[ind_stop] - t[ind[0]]
            return dx / dt
        else:
            return 0

    def dxdt(self, ind=None, threshold=0.95):
        if ind is None:
            ind = range(len(self.time))
        dt = np.diff(self.time[ind])
        t = self.time[ind][1:] - (self.time[1] - self.time[0]) / 2.0
        C = self.capacitance()[ind]
        dCdt = np.diff(C) / dt

        if self.calibration.C_drop:
            C_drop = self.calibration.C_drop * self.area
        else:
            C_drop = C[-1]
        if self.calibration.C_filler:
            C_filler = self.calibration.C_filler * self.area
        else:
            C_filler = 0

        # find the time when the capacitance exceeds the specified threshold
        # (e.g., the drop has stopped moving once it has passed 95% of it's
        # final value)
        ind_stop = mlab.find((C[1:] - C_filler) / (C[-1] - C_filler) >
                             threshold)
        if len(ind_stop):
            # set all remaining velocities to 0
            dCdt[ind_stop[0]:] = 0

        return t, dCdt / (C_drop - C_filler) * np.sqrt(self.area)


class SweepFrequencyResults():
    """
    This class stores the results for a frequency sweep.
    """
    class_version = str(Version(0, 1))

    def __init__(self, options, area, calibration):
        self.options = options
        self.area = area
        self.calibration = calibration
        self.frequency = []
        self.V_hv = []
        self.hv_resistor = []
        self.V_fb = []
        self.fb_resistor = []
        self.version = self.class_version

    def _upgrade(self):
        """
        Upgrade the serialized object if necessary.

        Raises:
            FutureVersionError: file was written by a future version of the
                software.
        """
        logging.debug('[SweepFrequencyResults]._upgrade()')
        if hasattr(self, 'version'):
            version = Version.fromstring(self.version)
        else:
            version = Version(0)
        logging.debug('[SweepFrequencyResults] version=%s, class_version=%s' %
                      (str(version), self.class_version))
        if version > Version.fromstring(self.class_version):
            logging.debug('[SweepFrequencyResults] version>class_version')
            raise FutureVersionError(Version.fromstring(self.class_version),
                                     version)
        elif version < Version.fromstring(self.class_version):
            if version < Version(0, 1):
                self.calibration = FeedbackCalibration()
                self.version = str(Version(0, 1))
                logging.info('[SweepFrequencyResults] upgrade to version %s' %
                             self.version)
        else:
            # Else the versions are equal and don't need to be upgraded.
            pass

    def __setstate__(self, state):
        # convert lists to numpy arrays
        self.__dict__ = state
        for k, v in self.__dict__.items():
            if isinstance(v, list) and len(v) and isinstance(v[0], list):
                for i in range(len(v)):
                    if isinstance(self.__dict__[k][i], list):
                        self.__dict__[k][i] = np.array(self.__dict__[k][i])
            elif isinstance(v, list):
                self.__dict__[k] = np.array(v)
        self._upgrade()

    def __getstate__(self):
        # convert numpy arrays/floats to standard lists/floats
        out = deepcopy(self.__dict__)
        for k, v in out.items():
            if isinstance(v, list):
                for i in range(len(v)):
                    if isinstance(out[k][i], np.ndarray):
                        out[k][i] = out[k][i].tolist()
                    elif isinstance(out[k][i], np.float64):
                        out[k][i] = float(out[k][i])
            elif isinstance(v, np.ndarray):
                out[k] = v.tolist()
        return out

    def add_frequency_step(self, frequency,
                           V_hv, hv_resistor,
                           V_fb, fb_resistor):
        self.frequency.append(frequency)
        self.V_hv.append(V_hv)
        self.hv_resistor.append(hv_resistor)
        self.V_fb.append(V_fb)
        self.fb_resistor.append(fb_resistor)

    def V_total(self):
        V = []
        for i in range(0, np.size(self.V_hv, 0)):
            hv_resistor = np.array(self.hv_resistor[i])
            ind = mlab.find(hv_resistor != -1)
            R_hv = np.zeros(hv_resistor.shape)
            C_hv = np.zeros(hv_resistor.shape)
            R_hv[ind] = self.calibration.R_hv[hv_resistor[ind]]
            C_hv[ind] = self.calibration.C_hv[hv_resistor[ind]]
            T = feedback_signal([C_hv, R_hv], self.frequency[i],
                                10e6, self.calibration.hw_version)
            V.append(np.array(self.V_hv[i]) / T)
        return V

    def V_actuation(self):
        if self.calibration.hw_version.major == 1:
            return self.V_total() - np.array(self.V_fb)
        else:
            return self.V_total()

    def Z_device(self):
        Z = []
        V_total = self.V_total()
        for i in range(0, np.size(self.V_hv, 0)):
            fb_resistor = np.array(self.fb_resistor[i])
            ind = mlab.find(fb_resistor != -1)
            R_fb = np.zeros(fb_resistor.shape)
            C_fb = np.zeros(fb_resistor.shape)
            R_fb[ind] = self.calibration.R_fb[fb_resistor[ind]]
            C_fb[ind] = self.calibration.C_fb[fb_resistor[ind]]
            if self.calibration.hw_version.major == 1:
                Z.append(R_fb /
                         np.sqrt(1 + np.square(R_fb * C_fb * self.frequency[i]
                                               * 2 * math.pi)) *
                         (V_total[i] / self.V_fb[i] - 1))
            else:
                Z.append(R_fb / np.sqrt(1 + np.square(R_fb * C_fb *
                         self.frequency[i] * 2 * math.pi)) *
                         (V_total[i] / self.V_fb[i]))
        return Z

    def capacitance(self):
        frequency = np.reshape(np.array(self.frequency),
                               (len(self.frequency), 1))
        frequency = np.repeat(frequency, np.size(self.Z_device(), 1), axis=1)
        return 1.0 / (2 * math.pi * frequency * self.Z_device())


class SweepVoltageResults():
    """
    This class stores the results for a frequency sweep.
    """
    class_version = str(Version(0, 1))

    def __init__(self, options, area, frequency, calibration):
        self.options = options
        self.area = area
        self.frequency = frequency
        self.calibration = calibration
        self.voltage = []
        self.V_hv = []
        self.hv_resistor = []
        self.V_fb = []
        self.fb_resistor = []
        self.version = self.class_version

    def _upgrade(self):
        """
        Upgrade the serialized object if necessary.

        Raises:
            FutureVersionError: file was written by a future version of the
                software.
        """
        logging.debug('[SweepVoltageResults]._upgrade()')
        if hasattr(self, 'version'):
            version = Version.fromstring(self.version)
        else:
            version = Version(0)
        logging.debug('[SweepVoltageResults] version=%s, class_version=%s' %
                      (str(version), self.class_version))
        if version > Version.fromstring(self.class_version):
            logging.debug('[SweepVoltageResults] version>class_version')
            raise FutureVersionError(Version.fromstring(self.class_version),
                                     version)
        elif version < Version.fromstring(self.class_version):
            if version < Version(0, 1):
                self.calibration = FeedbackCalibration()
                self.version = str(Version(0, 1))
                logging.info('[SweepVoltageResults] upgrade to version %s' %
                             self.version)
        else:
            # Else the versions are equal and don't need to be upgraded.
            pass

    def __setstate__(self, state):
        # convert lists to numpy arrays
        self.__dict__ = state
        for k, v in self.__dict__.items():
            if isinstance(v, list) and len(v) and isinstance(v[0], list):
                for i in range(len(v)):
                    if isinstance(self.__dict__[k][i], list):
                        self.__dict__[k][i] = np.array(self.__dict__[k][i])
            elif isinstance(v, list):
                self.__dict__[k] = np.array(v)
        self._upgrade()

    def __getstate__(self):
        # convert numpy arrays/floats to standard lists/floats
        out = deepcopy(self.__dict__)
        for k, v in out.items():
            if isinstance(v, list):
                for i in range(len(v)):
                    if isinstance(out[k][i], np.ndarray):
                        out[k][i] = out[k][i].tolist()
                    elif isinstance(out[k][i], np.float64):
                        out[k][i] = float(out[k][i])
            elif isinstance(v, np.ndarray):
                out[k] = v.tolist()
        return out

    def add_voltage_step(self, voltage,
                         V_hv, hv_resistor,
                         V_fb, fb_resistor):
        self.voltage.append(voltage)
        self.V_hv.append(V_hv)
        self.hv_resistor.append(hv_resistor)
        self.V_fb.append(V_fb)
        self.fb_resistor.append(fb_resistor)

    def V_total(self):
        V = []
        for i in range(0, np.size(self.V_hv, 0)):
            hv_resistor = np.array(self.hv_resistor[i])
            ind = mlab.find(hv_resistor != -1)
            R_hv = np.zeros(hv_resistor.shape)
            C_hv = np.zeros(hv_resistor.shape)
            R_hv[ind] = self.calibration.R_hv[hv_resistor[ind]]
            C_hv[ind] = self.calibration.C_hv[hv_resistor[ind]]
            T = feedback_signal([C_hv, R_hv], self.frequency,
                                10e6, self.calibration.hw_version)
            V.append(np.array(self.V_hv[i]) / T)
        return V

    def V_actuation(self):
        if self.calibration.hw_version.major == 1:
            return self.V_total() - np.array(self.V_fb)
        else:
            return self.V_total()

    def Z_device(self):
        Z = []
        V_total = self.V_total()
        for i in range(0, np.size(self.V_hv, 0)):
            fb_resistor = np.array(self.fb_resistor[i])
            ind = mlab.find(fb_resistor != -1)
            R_fb = np.zeros(fb_resistor.shape)
            C_fb = np.zeros(fb_resistor.shape)
            R_fb[ind] = self.calibration.R_fb[fb_resistor[ind]]
            C_fb[ind] = self.calibration.C_fb[fb_resistor[ind]]
            if self.calibration.hw_version.major == 1:
                Z.append(R_fb /
                         np.sqrt(1 + np.square(R_fb * C_fb * self.frequency * 2
                                               * math.pi))
                         * (V_total[i] / self.V_fb[i] - 1))
            else:
                Z.append(R_fb /
                         np.sqrt(1 + np.square(R_fb * C_fb * self.frequency * 2
                                               * math.pi))
                         * (V_total[i] / self.V_fb[i]))
        return Z

    def capacitance(self):
        return 1.0 / (2 * math.pi * self.frequency * np.array(self.Z_device()))


class FeedbackResultsController():
    def __init__(self, plugin):
        self.plugin = plugin
        self.builder = gtk.Builder()
        app = get_app()
        self.builder.add_from_file(
            path(app.config['plugins']['directory'])
            .joinpath('dmf_control_board', 'microdrop', 'glade',
                      'feedback_results.glade'))
        self.window = self.builder.get_object("window")
        self.combobox_x_axis = self.builder.get_object("combobox_x_axis")
        self.combobox_y_axis = self.builder.get_object("combobox_y_axis")
        self.checkbutton_normalize_by_area = self.builder.get_object(
            "checkbutton_normalize_by_area")
        self.window.set_title("Feedback Results")
        self.builder.connect_signals(self)
        self.data = []

        self.feedback_results_menu_item = gtk.MenuItem("Feedback Results")
        app.main_window_controller.menu_view.append(
            self.feedback_results_menu_item)
        self.feedback_results_menu_item.connect("activate",
                                                self.on_window_show)

        self.figure = Figure()
        self.canvas = FigureCanvasGTK(self.figure)
        self.axis = self.figure.add_subplot(111)
        self.vbox = self.builder.get_object("vbox1")
        toolbar = NavigationToolbar(self.canvas, self.window)
        self.vbox.pack_start(self.canvas)
        self.vbox.pack_start(toolbar, False, False)
        combobox_set_model_from_list(self.combobox_x_axis,
                                     ["Time", "Frequency", "Voltage"])
        combobox_set_model_from_list(self.combobox_y_axis,
                                     ["Impedance", "Capacitance", "Velocity",
                                      "Voltage", "x-position"])
        self.combobox_x_axis.set_active(0)
        self.combobox_y_axis.set_active(0)

    def on_window_show(self, widget, data=None):
        """
        Handler called when the user clicks on "Feedback Results" in the "View"
        menu.
        """
        self.window.show_all()

    def on_window_delete_event(self, widget, data=None):
        """
        Handler called when the user closes the "Feedback Results" window.
        """
        self.window.hide()
        return True

    def on_combobox_x_axis_changed(self, widget, data=None):
        x_axis = combobox_get_active_text(self.combobox_x_axis)
        if x_axis == "Time":
            combobox_set_model_from_list(self.combobox_y_axis, ["Impedance",
                                                                "Capacitance",
                                                                "Velocity",
                                                                "Voltage",
                                                                "x-position"])
        else:
            combobox_set_model_from_list(self.combobox_y_axis, ["Impedance",
                                                                "Capacitance",
                                                                "Voltage"])
        self.combobox_y_axis.set_active(0)
        self.update_plot()

    def on_combobox_y_axis_changed(self, widget, data=None):
        y_axis = combobox_get_active_text(self.combobox_y_axis)
        self.checkbutton_normalize_by_area.set_sensitive(y_axis == "Impedance"
                                                         or y_axis ==
                                                         "Capacitance")
        self.update_plot()

    def on_checkbutton_normalize_by_area_toggled(self, widget, data=None):
        self.update_plot()

    def on_export_data_clicked(self, widget, data=None):
        dialog = gtk.FileChooserDialog(title="Export data",
                                       action=gtk.FILE_CHOOSER_ACTION_SAVE,
                                       buttons=(gtk.STOCK_CANCEL,
                                                gtk.RESPONSE_CANCEL,
                                                gtk.STOCK_SAVE,
                                                gtk.RESPONSE_OK))
        dialog.set_default_response(gtk.RESPONSE_OK)
        dialog.set_current_name("export.csv")
        filter = gtk.FileFilter()
        filter.set_name("*.csv")
        filter.add_pattern("*.csv")
        dialog.add_filter(filter)
        filter = gtk.FileFilter()
        filter.set_name("All files")
        filter.add_pattern("*")
        dialog.add_filter(filter)
        response = dialog.run()
        if response == gtk.RESPONSE_OK:
            filename = dialog.get_filename()
            logging.info("Exporting to file %s." % filename)
            try:
                with open(filename, 'w') as f:
                    f.write("\n".join(self.export_data))
            except Exception, e:
                logging.error("Problem exporting file. %s." % e)
        dialog.destroy()

    def on_experiment_log_selection_changed(self, data):
        """
        Handler called whenever the experiment log selection changes.

        :param data: experiment log data (list of dictionaries, one per step)
                     for the selected steps
        """
        self.data = data
        self.update_plot()

    def update_plot(self):
        x_axis = combobox_get_active_text(self.combobox_x_axis)
        y_axis = combobox_get_active_text(self.combobox_y_axis)
        self.axis.cla()
        self.axis.grid(True)
        legend = []
        legend_loc = "upper right"
        self.export_data = []

        normalization_string = ""
        if self.checkbutton_normalize_by_area.get_active():
            normalization_string = "/mm$^2$"

        if y_axis == "Impedance":
            self.axis.set_title("Impedance%s" % normalization_string)
            self.axis.set_ylabel("|Z$_{device}$| ($\Omega$%s)" %
                                 normalization_string)
            self.axis.set_yscale('log')
        elif y_axis == "Capacitance":
            self.axis.set_title("Capacitance%s" % normalization_string)
            self.axis.set_ylabel("C$_{device}$ (F%s)" % normalization_string)
            legend_loc = "lower right"
        elif y_axis == "Velocity":
            self.axis.set_title("Instantaneous velocity")
            self.axis.set_ylabel("Velocity$_{drop}$ (mm/s)")
        elif y_axis == "Voltage":
            self.axis.set_title("Actuation voltage")
            self.axis.set_ylabel("V$_{actuation}$ (V$_{RMS}$)")
            legend_loc = "lower right"
        elif y_axis == "x - position":
            self.axis.set_title("x-position")
            self.axis.set_ylabel("x-position (mm)")

        if x_axis == "Time":
            self.axis.set_xlabel("Time (ms)")
            for row in self.data:
                if (self.plugin.name in row.keys() and "FeedbackResults" in
                        row[self.plugin.name].keys()):
                    results = row[self.plugin.name]["FeedbackResults"]

                    normalization = 1.0
                    if self.checkbutton_normalize_by_area.get_active():
                        normalization = results.area

                    self.export_data.append('step:, %d' % (row['core']["step"]
                                                           + 1))
                    self.export_data.append('step time (s):, %f' %
                                            (row['core']["time"]))

                    # only plot values that have a valid fb and hv resistor,
                    # and that have been using the same fb and hv resistor for
                    # > 1 consecutive measurement
                    ind = mlab.find(np.logical_and(
                        np.logical_and(results.fb_resistor != -1,
                                       results.hv_resistor != -1),
                        np.logical_and(
                            np.concatenate(([0], np.diff(results.fb_resistor)))
                            == 0,
                            np.concatenate(([0],np.diff(results.hv_resistor)))
                            == 0)))

                    if y_axis == "Impedance":
                        self.axis.plot(results.time[ind],
                                       results.Z_device()[ind] / normalization)
                        self.export_data.append('time (ms):, ' +
                                                ", ".join([str(x) for x in
                                                           results.time[ind]]))
                        self.export_data.append('impedance (Ohms%s):, ' %
                                                (normalization_string) +
                                                ", ".join([str(x) for x in
                                                           results.Z_device()
                                                           [ind] /
                                                           normalization]))
                    elif y_axis == "Capacitance":
                        self.axis.plot(results.time[ind],
                                       results.capacitance()[ind] /
                                       normalization)
                        self.export_data.append('time (ms):, ' +
                                                ", ".join([str(x) for x in
                                                           results.time[ind]]))
                        self.export_data.append('capacitance (F%s):,' %
                                                normalization_string +
                                                ", ".join([str(x) for x in
                                                           results
                                                           .capacitance()[ind]
                                                           / normalization]))
                    elif y_axis == "Velocity":
                        t, dxdt = results.dxdt(ind)
                        self.axis.plot(t, dxdt * 1000)
                        self.export_data.append('time (ms):, ' +
                                                ", ".join([str(x) for x in t]))
                        self.export_data.append('velocity (mm/s):,' +
                                                ", ".join([str(x) for x in
                                                           dxdt]))
                    elif y_axis == "Voltage":
                        self.axis.plot(results.time[ind],
                                       results.V_actuation()[ind])
                        self.export_data.append('time (ms):, ' +
                                                ", ".join([str(x) for x in
                                                           results.time[ind]]))
                        self.export_data.append('V_actuation (V_RMS):,' +
                                                ", ".join([str(x) for x in
                                                           results
                                                           .V_actuation()
                                                           [ind]]))
                    elif y_axis == "x - position":
                        t = results.time[ind]
                        x_pos = results.x_position()[ind]
                        self.axis.plot(t, x_pos)
                        self.export_data.append('time (ms):, ' +
                                                ", ".join([str(x) for x in t]))
                        self.export_data.append('velocity (mm/s):,' +
                                                ", ".join([str(x) for x in
                                                           x_pos]))
                    legend.append("Step %d (%.3f s)" % (row['core']["step"] +
                                                        1,
                                                        row['core']["time"]))
        elif x_axis == "Frequency":
            self.axis.set_xlabel("Frequency (Hz)")
            self.axis.set_xscale('log')
            for row in self.data:
                if (self.plugin.name in row.keys() and "SweepFrequencyResults"
                        in row[self.plugin.name].keys()):
                    results = row[self.plugin.name]["SweepFrequencyResults"]

                    normalization = 1.0
                    if self.checkbutton_normalize_by_area.get_active():
                        normalization = results.area

                    self.export_data.append('step:, %d' %
                                            (row['core']["step"] + 1))
                    self.export_data.append('step time (s):, %f' %
                                            (row['core']["time"]))
                    self.export_data.append('frequency (Hz):, ' +
                                            ", ".join([str(x) for x in
                                                       results.frequency]))
                    if y_axis == "Impedance":
                        self.axis.errorbar(results.frequency,
                                           np.mean(results.Z_device(), 1) /
                                           normalization,
                                           np.std(results.Z_device(), 1) /
                                           normalization, fmt='.')
                        self.export_data.append('mean(impedance) (Ohms%s):, ' %
                                                normalization_string +
                                                ", ".join([str(x) for x in
                                                           np.mean(results
                                                                   .Z_device(),
                                                                   1) /
                                                           normalization]))
                        self.export_data.append('std(impedance) (Ohms%s):, ' %
                                                normalization_string +
                                                ", ".join([str(x) for x in
                                                           np.std(results
                                                                  .Z_device(),
                                                                  1) /
                                                           normalization]))
                    elif y_axis == "Capacitance":
                        self.axis.errorbar(results.frequency,
                                           np.mean(results.capacitance(), 1) /
                                           normalization,
                                           np.std(results.capacitance(), 1) /
                                           normalization, fmt='.')
                        self.export_data.append('mean(capacitance) (F):, ' +
                                                ", "
                                                .join([str(x) for x in
                                                       np.mean(results
                                                               .capacitance() /
                                                               normalization,
                                                               1)]))
                        self.export_data.append('std(capacitance/area) (F):, '
                                                + ", "
                                                .join([str(x) for x in
                                                       np.std(results
                                                              .capacitance(),
                                                              1) /
                                                       normalization]))
                    elif y_axis == "Voltage":
                        self.axis.errorbar(results.frequency,
                                           np.mean(results.V_actuation(), 1),
                                           np.std(results.V_actuation(), 1),
                                           fmt='.')
                        self.export_data.append('mean(V_actuation) (Vrms):, ' +
                                                ", "
                                                .join([str(x) for x in
                                                       np.mean(results
                                                               .V_actuation(),
                                                               1)]))
                        self.export_data.append('std(V_actuation) (Vrms):, ' +
                                                ", "
                                                .join([str(x) for x in
                                                       np.std(results
                                                              .V_actuation(),
                                                              1)]))
                    legend.append("Step %d (%.3f s)" % (row['core']["step"] +
                                                        1,
                                                        row['core']["time"]))
        elif x_axis == "Voltage":
            self.axis.set_xlabel("Actuation Voltage (V$_{RMS}$)")
            for row in self.data:
                if (self.plugin.name in row.keys() and "SweepVoltageResults" in
                        row[self.plugin.name].keys()):
                    results = row[self.plugin.name]["SweepVoltageResults"]

                    normalization = 1.0
                    if self.checkbutton_normalize_by_area.get_active():
                        normalization = results.area

                    self.export_data.append('step:, %d' %
                                            (row['core']["step"] + 1))
                    self.export_data.append('step time (s):, %f' %
                                            (row['core']["time"]))
                    self.export_data.append('voltage (Vrms):, ' +
                                            ", ".join([str(x) for x in
                                                       results.voltage]))
                    if y_axis == "Impedance":
                        self.axis.errorbar(results.voltage,
                                           np.mean(results.Z_device(), 1) /
                                           normalization,
                                           np.std(results.Z_device(), 1) /
                                           normalization, fmt='.')
                        self.export_data.append('mean(impedance) (Ohms%s):, ' %
                                                normalization_string +
                                                ", ".join([str(x) for x in
                                                           np.mean(results
                                                                   .Z_device(),
                                                                   1) /
                                                           normalization]))
                        self.export_data.append('std(impedance) (Ohms%s):, '
                                                % normalization_string +
                                                ", ".join([str(x) for x in
                                                           np.std( results
                                                                  .Z_device(),
                                                                  1) /
                                                           normalization]))
                    elif y_axis=="Capacitance":
                        self.axis.errorbar(results.voltage,
                                           np.mean(results.capacitance(), 1) /
                                           normalization, np.std(results
                                                                 .capacitance(),
                                                                 1) /
                                           normalization, fmt='.')
                        self.export_data.append('mean(capacitance) (F):, ' +
                                                ", "
                                                .join([str(x) for x in
                                                       np.mean(results
                                                               .capacitance(),
                                                               1) /
                                                       normalization]))
                        self.export_data.append('std(capacitance) (F):, ' +
                                                ", "
                                                .join([str(x) for x in
                                                       np.std(results
                                                              .capacitance(),
                                                              1) /
                                                       normalization]))
                    elif y_axis == "Voltage":
                        self.axis.errorbar(results.voltage,
                                           np.mean(results.V_actuation(), 1),
                                           np.std(results.V_actuation(), 1),
                                           fmt='.')
                        self.export_data.append('mean(V_actuation) (Vrms):, ' +
                                                ", "
                                                .join([str(x) for x in
                                                       np.mean(results
                                                               .V_actuation(),
                                                               1)]))
                        self.export_data.append('std(V_actuation) (Vrms):, ' +
                                                ", "
                                                .join([str(x) for x in
                                                       np.std(results
                                                              .V_actuation(),
                                                              1)]))
                    legend.append("Step %d (%.3f s)" % (row['core']["step"] +
                                                        1,
                                                        row['core']["time"]))
        if len(legend):
            self.axis.legend(legend, loc=legend_loc)
        self.figure.subplots_adjust(left=0.17, bottom=0.15)
        self.canvas.draw()


class FeedbackCalibrationController():
    def __init__(self, plugin):
        self.plugin = plugin
        self.experiment_log_controller = get_service_instance_by_name(
            "microdrop.gui.experiment_log_controller", "microdrop")

    def on_save_log_calibration(self, widget, data=None):
        selected_data = self.experiment_log_controller.get_selected_data()
        calibration = None
        if len(selected_data) > 1:
            logger.error("Multiple steps are selected. Please choose a single "
                         "step.")
            return
        try:
            if 'FeedbackResults' in selected_data[0][self.plugin.name]:
                calibration = (selected_data[0][self.plugin.name]
                               ['FeedbackResults'].calibration)
            elif 'SweepFrequencyResults' in selected_data[0][self.plugin.name]:
                calibration = (selected_data[0][self.plugin.name]
                               ['SweepFrequencyResults'].calibration)
            elif 'SweepVoltageResults' in selected_data[0][self.plugin.name]:
                calibration = (selected_data[0][self.plugin.name]
                               ['SweepVoltageResults'].calibration)
        except:
            logger.error("This step does not contain any calibration data.")
            return

        dialog = gtk.FileChooserDialog(title="Save feedback calibration",
                                       action=gtk.FILE_CHOOSER_ACTION_SAVE,
                                       buttons=(gtk.STOCK_CANCEL,
                                                gtk.RESPONSE_CANCEL,
                                                gtk.STOCK_SAVE,
                                                gtk.RESPONSE_OK))

        while True:
            try:
                dialog.set_default_response(gtk.RESPONSE_OK)
                response = dialog.run()
                if response == gtk.RESPONSE_OK:
                    filename = path(dialog.get_filename())
                    with open(filename.abspath(), 'wb') as f:
                        pickle.dump(calibration, f)
                    break
                else:
                    break
            except Exception, why:
                logger.error("Error saving calibration file. %s." % why)
        dialog.destroy()

    def on_load_log_calibration(self, widget, data=None):
        dialog = gtk.FileChooserDialog(
            title="Load calibration from file",
            action=gtk.FILE_CHOOSER_ACTION_OPEN,
            buttons=(gtk.STOCK_CANCEL,
                     gtk.RESPONSE_CANCEL,
                     gtk.STOCK_OPEN,
                     gtk.RESPONSE_OK)
        )
        dialog.set_default_response(gtk.RESPONSE_OK)
        response = dialog.run()
        calibration = None
        if response == gtk.RESPONSE_OK:
            filename = path(dialog.get_filename())
            with open(filename, 'rb') as f:
                try:
                    calibration = pickle.load(f)
                    logging.debug("Loaded object from pickle.")
                    if str(calibration.__class__).split('.')[-1] != \
                            'FeedbackCalibration':
                        raise ValueError()
                except Exception, why:
                    logging.error('Not a valid calibration file.')
                    logging.debug(why)
        dialog.destroy()

        selected_data = self.experiment_log_controller.get_selected_data()
        for row in selected_data:
            try:
                if 'FeedbackResults' in row[self.plugin.name]:
                    row[self.plugin.name]['FeedbackResults'].calibration = \
                        deepcopy(calibration)
                elif 'SweepFrequencyResults' in row[self.plugin.name]:
                    row[self.plugin.name]['SweepFrequencyResults'].\
                        calibration = deepcopy(calibration)
                elif 'SweepVoltageResults' in row[self.plugin.name]:
                    row[self.plugin.name]['SweepVoltageResults'].calibration =\
                        deepcopy(calibration)
            except:
                continue
        # save the experiment log with the new values
        filename = os.path.join(self.experiment_log_controller.results.
                                log.directory,
                                str(self.experiment_log_controller.results.
                                    log.experiment_id),
                                'data')
        self.experiment_log_controller.results.log.save(filename)
        emit_signal("on_experiment_log_selection_changed", [selected_data])

    def on_edit_log_calibration(self, widget, data=None):
        logger.debug("on_edit_log_calibration()")
        settings = {}
        schema_entries = []
        calibration_list = []
        selected_data = self.experiment_log_controller.get_selected_data()

        # Create a list containing the following calibration sections:
        #
        #    * `FeedbackResults`
        #    * `SweepFrequencyResults`
        #    * `SweepVoltageResults`
        for row in selected_data:
            try:
                if 'FeedbackResults' in row[self.plugin.name]:
                    calibration_list.append(row[self.plugin.name]
                                            ['FeedbackResults'].calibration)
                elif 'SweepFrequencyResults' in row[self.plugin.name]:
                    calibration_list.append(row[self.plugin.name]
                                            ['SweepFrequencyResults']
                                            .calibration)
                elif 'SweepVoltageResults' in row[self.plugin.name]:
                    calibration_list.append(row[self.plugin.name]
                                            ['SweepVoltageResults']
                                            .calibration)
            except:
                # The current row does not contain any results.
                continue

            # There is a calibration result entry in this row, and it has been
            # added to the end of `calibration_list`.  Therefore, to retrieve
            # it, we retrieve the last item in `calibration_list`.
            calibration = calibration_list[-1]

            # Set default for each setting only if all selected steps have the
            # same value.  Otherwise, leave the default blank.
            if len(calibration_list) == 1:
                # If we only have one calibration result entry, set the default
                # value for the edit dialog to the value from the result entry.
                settings["C_drop"] = calibration.C_drop
                settings["C_filler"] = calibration.C_filler
                for i in range(len(calibration.R_hv)):
                    settings['R_hv_%d' % i] = calibration.R_hv[i]
                    settings['C_hv_%d' % i] = calibration.C_hv[i]
                for i in range(len(calibration.R_fb)):
                    settings['R_fb_%d' % i] = calibration.R_fb[i]
                    settings['C_fb_%d' % i] = calibration.C_fb[i]
            else:
                # More than one calibration result is selected. If a value has
                # already been set for a resistor or capacitor value and the
                # corresponding value from the current calibration result entry
                # is different, set the default editor value to `None`.
                def check_group_value(name, new):
                    if settings[name] and settings[name] != new:
                        settings[name] = None
                check_group_value("C_drop", calibration.C_drop)
                check_group_value("C_filler", calibration.C_filler)
                for i in range(len(calibration.R_hv)):
                    check_group_value('R_hv_%d' % i, calibration.R_hv[i])
                    check_group_value('C_hv_%d' % i, calibration.C_hv[i])
                for i in range(len(calibration.R_fb)):
                    check_group_value('R_fb_%d' % i, calibration.R_fb[i])
                    check_group_value('C_fb_%d' % i, calibration.C_fb[i])

        def set_field_value(name, multiplier=1):
            string_value = ""
            if settings[name]:
                string_value = str(settings[name] * multiplier)
            schema_entries.append(String.named(name).using(
                default=string_value, optional=True))

        set_field_value('C_drop', 1e12)
        set_field_value('C_filler', 1e12)

        for i in range(len(calibration.R_hv)):
            set_field_value('R_hv_%d' % i)
            set_field_value('C_hv_%d' % i, 1e12)
        for i in range(len(calibration.R_fb)):
            set_field_value('R_fb_%d' % i)
            set_field_value('C_fb_%d' % i, 1e12)

        form = Form.of(*sorted(schema_entries, key=lambda x: x.name))
        dialog = FormViewDialog('Edit calibration settings')
        valid, response = dialog.run(form)

        if not valid:
            return

        logger.debug("Applying updated calibration settings to log file.")

        def get_field_value(name, multiplier=1):
            try:
                logger.debug('response[%s]=' % name, response[name])
                logger.debug('settings[%s]=' % name, settings[name])
                if (response[name] and (settings[name] is None or
                                        abs(float(response[name]) / multiplier
                                            - settings[name]) / settings[name]
                                        > .0001)):
                    return float(response[name]) / multiplier
            except ValueError:
                logger.error('C_drop value (%s) is invalid.' %
                             response['C_drop'])
            return None

        value = get_field_value('C_drop', 1e12)
        if value:
            for calibration in calibration_list:
                calibration.C_drop = value
        value = get_field_value('C_filler', 1e12)
        if value:
            for calibration in calibration_list:
                calibration.C_filler = value
        for i in range(len(calibration.R_hv)):
            value = get_field_value('R_hv_%d' % i)
            if value:
                for calibration in calibration_list:
                    calibration.R_hv[i] = value
            value = get_field_value('C_hv_%d' % i, 1e12)
            if value:
                for calibration in calibration_list:
                    calibration.C_hv[i] = value
        for i in range(len(calibration.R_fb)):
            value = get_field_value('R_fb_%d' % i)
            if value:
                for calibration in calibration_list:
                    calibration.R_fb[i] = value
            value = get_field_value('C_fb_%d' % i, 1e12)
            if value:
                for calibration in calibration_list:
                    calibration.C_fb[i] = value

        # save the experiment log with the new values
        filename = os.path.join(self.experiment_log_controller.results
                                .log.directory,
                                str(self.experiment_log_controller.results
                                    .log.experiment_id), 'data')
        self.experiment_log_controller.results.log.save(filename)
        emit_signal("on_experiment_log_selection_changed", [selected_data])

    def on_perform_calibration(self, widget, data=None):
        if not self.plugin.control_board.connected():
            logging.error("A control board must be connected in order to "
                          "perform calibration.")
            return

        response = yesno('''
# High-voltage attenuation calibration #

Would you like to [calibrate the high voltage attenuators][1]?

Click no to keep current values.

[1]: http://microfluidics.utoronto.ca/trac/dropbot/wiki/Control%20board%20cali\
bration#high-voltage-attenuation-calibration'''.strip())
        if response == gtk.RESPONSE_YES:
            self.calibrate_attenuators()

        response = yesno('''
# Feedback resistors calibration #

Would you like to calibrate the feedback resistors?

Please note that you must have an electrode covered by a drop and that
electrode should be actuated.

If the device is not ready, press \"No\", setup the drop and relaunch the
calibration wizard.'''.strip())

        if response == gtk.RESPONSE_YES:
            self.calibrate_feedback_resistors()

    def calibrate_attenuators(self):
        frequencies, valid = self.prompt_for_frequency_range()
        if not valid:
            return

        app = get_app()
        app.main_window_controller.info('''
# High-voltage attenuation calibration #

The control board uses a bank of resistors to measure amplifier voltage. These
resistors need to be characterized in order to obtain accurate measurements.
See the [DropBot documentation][1] for more details.

Using an oscilloscope, please measure the output from your amplifier and answer
the following prompts.

[1]: http://microfluidics.utoronto.ca/trac/dropbot/wiki/Control%20board%20cali\
bration#high-voltage-attenuation-calibration'''.strip(),
                                        'HV attenuator calibration wizard')

        results = self.sweep_frequencies(frequencies,
                                         input_voltage=None,
                                         measure_with_scope=True,
                                         autoscale_voltage=True)

        if results:
            # Save the persistent configuration settings from the control-board
            # to a file.
            self.plugin.save_config()
            self.plugin.calibrations_dir().makedirs_p()
            timestamp = datetime.now().strftime('%Y-%m-%dT%Hh%Mm%S')
            calibration_file = (self.plugin.calibrations_dir()
                                .joinpath('%s-hv_calibration.pickled.dat' %
                                          timestamp))
            with open(calibration_file, 'wb') as output:
                try:
                    pickle.dump(results, output)
                except Exception, why:
                    logger.error("Error saving calibration file. %s." % why)
            self.process_hv_calibration(results)

    def prompt_for_frequency_range(self, title="Perform calibration"):
        form = Form.of(
            Integer.named('start_frequency').using(
                default=1e2, optional=True,
                validators=[ValueAtLeast(minimum=99), ]),
            Integer.named('end_frequency').using(
                default=30e3, optional=True,
                validators=[ValueAtLeast(minimum=1e3), ]),
            Integer.named('number_of_steps').using(
                default=10, optional=True,
                validators=[ValueAtLeast(minimum=0), ]),
        )
        dialog = FormViewDialog()
        valid, response = dialog.run(form)
        start_frequency = np.array(response['start_frequency'])
        end_frequency = np.array(response['end_frequency'])
        number_of_steps = np.array(response['number_of_steps'])
        frequencies = np.logspace(np.log10(start_frequency),
                                  np.log10(end_frequency),
                                  number_of_steps)
        return frequencies, valid

    def calibrate_feedback_resistors(self):
        app = get_app()
        state = app.dmf_device_controller.get_step_options().state_of_channels
        options = self.plugin.get_default_step_options()
        if len(mlab.find(state > 0)) == 0:
            logging.error("Can't calibrate feedback resistors because no "
                          "electrodes are on.")
            return
        else:
            max_channels = self.plugin.control_board.number_of_channels()
            if len(state) > max_channels:
                state = state[0:max_channels]
            elif len(state) < max_channels:
                state = np.concatenate([state, np.zeros(max_channels -
                                                        len(state), int)])
            else:
                assert(len(state) == max_channels)

        frequencies, valid = self.prompt_for_frequency_range()
        if not valid:
            return
        n_samples = 1000
        calibration = self.plugin.control_board.calibration
        V_hv = np.zeros([len(frequencies), len(calibration.R_fb)])
        V_fb = np.zeros([len(frequencies), len(calibration.R_fb)])
        app_values = self.plugin.get_app_values()

        for i, frequency in enumerate(frequencies):
            options.frequency = frequency
            sampling_time_ms = int(max(1000.0 / frequency * 5, 10))
            options.duration = 10 * sampling_time_ms
            emit_signal("set_frequency", frequency,
                        interface=IWaveformGenerator)
            for j in range(0, len(calibration.R_fb)):
                logging.info("set_series_resistor_index(1, %d)" % j)
                self.plugin.control_board.set_series_resistor_index(1, j)
                # Start with the minimum voltage.
                options.voltage = 2.0
                while True:
                    emit_signal("set_voltage", options.voltage,
                                interface=IWaveformGenerator)
                    (v_hv, hv_resistor, v_fb, fb_resistor) = (
                        self.plugin.control_board.measure_impedance(
                            sampling_time_ms,
                            int(math.ceil(options.duration /
                                          sampling_time_ms)),
                            app_values['delay_between_samples_ms'], state))

                    results = FeedbackResults(options, sampling_time_ms,
                                              app_values
                                              ['delay_between_samples_ms'],
                                              v_hv, hv_resistor, v_fb,
                                              fb_resistor,
                                              self.plugin.get_actuated_area(),
                                              self.plugin.control_board
                                              .calibration, 0)
                    logging.info("gain=%.1f" % self.plugin.control_board
                                 .amplifier_gain)
                    V_hv[i, j] = np.mean(results.V_total()[5:])

                    time.sleep(.1)

                    V = (self.plugin.control_board.analog_reads(1, n_samples) /
                         1023.0 * 5 - 2.5)
                    V_rms = (np.max(V) - np.min(V)) / 2 / np.sqrt(2)
                    logging.info("V_rms =% .1f" % V_rms)
                    # TODO check for max voltage (or catch errors when setting
                    # voltage)
                    if V_rms < .3 and options.voltage < 400.0 / 2:
                        logging.info("double voltage")
                        options.voltage *= 2
                    else:
                        V_fb[i, j] = V_rms
                        break

        results = dict(V_hv=V_hv.tolist(),
                       frequencies=frequencies.tolist(),
                       V_fb=V_fb.tolist())

        if results:
            # Save the persistent configuration settings from the control-board
            # to a file.
            self.plugin.save_config()
            self.plugin.calibrations_dir().makedirs_p()
            timestamp = datetime.now().strftime('%Y-%m-%dT%Hh%Mm%S')
            calibration_file = (self.plugin.calibrations_dir()
                                .joinpath('%s-fb_calibration.pickled.dat' %
                                          timestamp))
            with open(calibration_file, 'wb') as output:
                try:
                    pickle.dump(results, output)
                except Exception, why:
                    logger.error("Error saving calibration file. %s." % why)
            self.process_fb_calibration(results)

    def sweep_frequencies(self,
                          frequencies,
                          input_voltage=None,
                          measure_with_scope=False,
                          autoscale_voltage=True):
        n_samples = 1000
        n_attenuation_steps = len(self.plugin.control_board.calibration.R_hv)

        if input_voltage is None:
            input_voltage = .1 * np.ones([n_attenuation_steps,
                                          len(frequencies)])

        if measure_with_scope:
            voltages = np.zeros([n_attenuation_steps,
                                len(frequencies)])

        hv_measurements = np.zeros([n_attenuation_steps,
                                    len(frequencies),
                                    n_samples])
        gain = self.plugin.control_board.amplifier_gain
        self.plugin.control_board.amplifier_gain = 1.0

        for i in range(0, n_attenuation_steps):
            self.plugin.control_board.set_series_resistor_index(0, i)
            for j, frequency in enumerate(frequencies):
                emit_signal("set_voltage", input_voltage[i, j],
                            interface=IWaveformGenerator)
                emit_signal("set_frequency", frequency,
                            interface=IWaveformGenerator)

                # adjust reference voltage so that we are reading ~1.4 Vrms
                if autoscale_voltage:
                    while True:
                        logging.info('set_voltage(%.5f)' % input_voltage[i, j])
                        emit_signal("set_voltage", input_voltage[i, j],
                                    interface=IWaveformGenerator)
                        # wait for the signal to settle
                        time.sleep(.1)
                        V = (np.array(self.plugin.control_board
                                      .analog_reads(0, n_samples)) / 1023.0 * 5
                             - 2.5)
                        V_rms = np.sqrt(np.mean(V ** 2) - np.mean(V) ** 2)
                        logging.info("V_rms=%.1f" % V_rms)
                        if V_rms > 1.3:
                            logging.info("divide input voltage by 2")
                            input_voltage[i, j] /= 2
                        # Maximum of waveform generator is `~4Vpp = sqrt(2)`
                        # Vrms.
                        elif V_rms < .5 and (input_voltage[i, j] < np.sqrt(2) /
                                             2):
                            logging.info("multiply input voltage by 2")
                            input_voltage[i, j] *= 2
                        else:
                            logging.info("input voltage set to %.1f" %
                                         input_voltage[i, j])
                            break

                if measure_with_scope:
                    while True:
                        voltage = text_entry_dialog("What is the current RMS "
                                                    "output voltage?",
                                                    title="Feedback "
                                                    "calibration wizard")
                        # cancel calibration
                        if voltage is None:
                            get_app().main_window_controller.info(
                                "Calibration cancelled.",
                                "Feedback calibration wizard")
                            return
                        # check that it is a valid voltage
                        elif is_float(voltage):
                            voltages[i, j] = float(voltage)
                            break
                        # try again
                        else:
                            logging.error("Not a valid float.")

                hv_measurements[i, j, :] = (self.plugin.control_board
                                            .analog_reads(0, n_samples))

        # reset amplifier gain to previous value
        self.plugin.control_board.set_amplifier_gain(gain)

        results = dict(input_voltage=input_voltage.tolist(),
                       frequencies=frequencies.tolist(),
                       hv_measurements=hv_measurements.tolist())

        if measure_with_scope:
            results['voltages'] = voltages.tolist()
        return results

    def process_fb_calibration(self, results):
        calibration = self.plugin.control_board.calibration
        frequencies = np.array(results['frequencies'])
        V_hv = np.array(results['V_hv'])
        V_fb = np.array(results['V_fb'])

        voltage_filter = [.1, 1.3]
        # only include data points where the voltage falls within a specified
        # range
        x,y = np.nonzero(np.logical_or(V_fb < voltage_filter[0],
                                       V_fb > voltage_filter[1]))
        V_fb[x, y] = 0

        schema_entries = []
        for i in range(len(self.plugin.control_board.calibration.R_fb)):
            schema_entries.append(
                Boolean.named('Fit R_fb_%d' % i).using(
                    default=True, optional=True))
            schema_entries.append(
                Boolean.named('Fit C_fb_%d' % i).using(
                    default=True, optional=True))
        schema_entries.append(
            Float.named('C_device_pF').using(default=1, optional=True))

        form = Form.of(*schema_entries)
        dialog = FormViewDialog('Fit paramters')
        valid, response =  dialog.run(form)

        # fit parameters
        C_device = response['C_device_pF'] * 1e-12
        p0 = np.concatenate((calibration.R_fb, calibration.C_fb))

        def e(p0, V_hv, V_fb, frequencies, C):
            R_fb = []
            for i in range(0, len(p0) / 2):
                R_fb.append((p0[i] * np.ones(V_fb.shape[0])).tolist())
            R_fb = np.abs(np.array(R_fb).transpose())
            C_fb = []
            for i in range(len(p0) / 2, len(p0)):
                C_fb.append((p0[i] * np.ones(V_fb.shape[0])).tolist())
            C_fb = np.abs(np.array(C_fb).transpose())
            f = np.tile(np.reshape(frequencies, (len(frequencies), 1)),
                        (1, V_fb.shape[1]))
            if calibration.hw_version.major == 1:
                error = (V_fb - V_hv * R_fb * C * 2 * np.pi * f /
                         np.sqrt(1 + np
                                 .square(2 * np.pi * R_fb * (C_fb + C) * f)))
            else:
                error = (V_fb - V_hv * R_fb * C * 2 * np.pi * f /
                         np.sqrt(1 + np.square(2 * np.pi * R_fb * C_fb * f)))
                return error.flatten()[mlab.find(np.logical_and(V_hv.flatten(),
                                                                V_fb
                                                                .flatten()))]

        p1, cov_x, infodict, mesg, ier = optimize.leastsq(
            e,
            p0,
            args=(V_hv, V_fb, frequencies, C_device),
            full_output=True
        )
        p1 = np.abs(p1)

        logger.info("p0=%s" % p0)
        logger.info("SOS before=%s" % np.sum(e(p0, V_hv, V_fb, frequencies,
                                               C_device) ** 2))
        logger.info("p1=%s" % p1)
        logger.info(mesg)
        logger.info("SOS after=%s" % np.sum(e(p1, V_hv, V_fb, frequencies,
                                              C_device) ** 2))
        logger.info("diff =%s" % (p1 - p0))

        canvas, a = self.create_plot('residuals')
        legend = []
        a.plot(e(p1, V_hv, V_fb, frequencies, C_device), 'o')
        a.set_xlabel('data point')
        a.set_ylabel('residual')
        a.set_title('Residuals from fit')
        canvas.draw()

        Z_0 = self.device_impedance(p0, V_hv, V_fb, frequencies)

        canvas, a = self.create_plot('V_hv')
        legend = []
        for i in range(Z_0.shape[1]):
            ind = mlab.find(np.logical_and(V_hv[:, i], V_fb[:, i]))
            if len(ind):
                legend.append("R$_{fb,%d}$" % i)
                a.semilogx(frequencies[ind], V_hv[ind, i], 'o')
        a.legend(legend)
        a.set_xlabel('Frequency (Hz)')
        a.set_ylabel('V$_{hv}$ (V$_{RMS}$)')
        a.set_title('V$_{hv}$')
        canvas.draw()

        canvas, a = self.create_plot('V_fb')
        legend = []
        for i in range(Z_0.shape[1]):
            ind = mlab.find(np.logical_and(V_hv[:, i], V_fb[:, i]))
            if len(ind):
                legend.append("R$_{fb,%d}$" % i)
                a.semilogx(frequencies[ind], V_fb[ind, i], 'o')
        a.legend(legend)
        a.set_xlabel('Frequency (Hz)')
        a.set_ylabel('V$_{fb}$ (V$_{RMS}$)')
        a.set_title('V$_{fb}$')
        canvas.draw()

        canvas, a = self.create_plot('Device impedance')
        legend = []
        for i in range(Z_0.shape[1]):
            ind = mlab.find(np.logical_and(V_hv[:, i], V_fb[:, i]))
            if len(ind):
                legend.append("R$_{fb,%d}$" % i)
                a.loglog(frequencies[ind], Z_0[ind, i], 'o')
        a.plot(frequencies, 1 / (2 * np.pi * C_device * frequencies), 'k -- ')
        a.legend(legend)
        a.set_xlabel('Frequency (Hz)')
        a.set_ylabel('Z$_{device}$ ($\Omega$)')
        a.set_title('Z$_{device}$')
        canvas.draw()

        canvas, a = self.create_plot('Device capacitance')
        legend = []
        for i in range(Z_0.shape[1]):
            ind = mlab.find(np.logical_and(V_hv[:, i], V_fb[:, i]))
            if len(ind):
                legend.append("R$_{fb,%d}$" % i)
                a.semilogx(frequencies[ind], 1e12 / (Z_0[ind, i] *
                                                     frequencies[ind] * 2 *
                                                     np.pi), 'o')
        a.plot(frequencies, C_device * np.ones(frequencies.shape), 'k--')
        a.legend(legend)
        a.set_xlabel('Frequency (Hz)')
        a.set_ylabel('C$_{device}$ (pF)')
        a.set_title('C$_{device}$')
        canvas.draw()

        Z_1 = self.device_impedance(p1, V_hv, V_fb, frequencies)

        canvas, a = self.create_plot('Device impedance (after fit)')
        legend = []
        for i in range(Z_1.shape[1]):
            ind = mlab.find(np.logical_and(V_hv[:, i], V_fb[:, i]))
            if len(ind):
                legend.append("R$_{fb,%d}$" % i)
                a.loglog(frequencies[ind], Z_1[ind, i], 'o')
        a.plot(frequencies, 1 / (2 * np.pi * C_device * frequencies), 'k -- ')
        a.legend(legend)
        a.set_xlabel('Frequency (Hz)')
        a.set_ylabel('Z$_{device}$ ($\Omega$)')
        a.set_title('Z$_{device}$ (after fit)')
        canvas.draw()

        canvas, a = self.create_plot('Device capacitance (after fit)')
        legend = []
        for i in range(Z_1.shape[1]):
            ind = mlab.find(np.logical_and(V_hv[:, i], V_fb[:, i]))
            if len(ind):
                legend.append("R$_{fb,%d}$" % i)
<<<<<<< HEAD
                a.semilogx(frequencies[ind], 1e12/(Z_1[ind, i]*frequencies[ind]*2*np.pi), 'o')
        a.plot(frequencies, C_device*np.ones(frequencies.shape), 'k--')
=======
                a.semilogx(frequencies[ind], 1 / (Z_1[ind, i] *
                                                  frequencies[ind] * 2 *
                                                  np.pi), 'o')
        a.plot(frequencies, 1e12 * C_device * np.ones(frequencies.shape),
               'k -- ')
>>>>>>> e0da5b8b
        a.legend(legend)
        a.set_xlabel('Frequency (Hz)')
        a.set_ylabel('C$_{device}$ (pF)')
        a.set_title('C$_{device}$ (after fit)')
        canvas.draw()

        canvas, a = self.create_plot('V_fb/V_hv')
        legend = []
        colors = ['b', 'g', 'r', 'c', 'm']
        color_index = 0
        for i in range(Z_1.shape[1]):
            ind = mlab.find(np.logical_and(V_hv[:, i], V_fb[:, i]))
            if len(ind):
                legend.append("R$_{fb,%d}$" % i)
                a.loglog(frequencies[ind], V_fb[ind, i] / V_hv[ind, i],
                         colors[color_index] + 'o')
                color_index += 1
        color_index = 0
        for i in range(Z_1.shape[1]):
            ind = mlab.find(np.logical_and(V_hv[:, i], V_fb[:, i]))
            if len(ind):
                R_fb = p1[0 + i]
                C_fb = p1[len(calibration.R_fb) + i]
                if self.plugin.control_board.calibration.hw_version.major == 1:
                    a.plot(frequencies[ind], R_fb * C_device * 2 * np.pi *
                           frequencies[ind] /
                           np.sqrt(1 + np.square(2 * np.pi * R_fb * (C_fb +
                                                                     C_device)
                                                 * frequencies[ind])),
                           colors[i] + '- - ')
                else:
                    a.plot(frequencies[ind], R_fb * C_device * 2 * np.pi *
                           frequencies[ind] /
                           np.sqrt(1 + np.square(2 * np.pi * R_fb * C_fb *
                                                 frequencies[ind])),
                           colors[color_index] + '- - ')
                color_index += 1
        a.legend(legend)
        a.set_xlabel('Frequency (Hz)')
        a.set_ylabel('V$_{fb}$/V$_{hv}$')
        a.set_title('V$_{fb}$ / V$_{hv}$ for a %.1fpF load' % (C_device *
                                                               1e12))
        canvas.draw()

        # write new calibration parameters to the control board
        for i in range(0, len(calibration.R_fb)):
            self.plugin.control_board.set_series_resistor_index(1, i)
            self.plugin.control_board.set_series_resistance(1, p1[i])
            self.plugin.control_board.set_series_capacitance(
                1, p1[len(calibration.R_fb) + i])
        # reconnect to update settings
        self.plugin.control_board.connect()

    def device_impedance(self, p0, V_hv, V_fb, frequencies):
        R_fb = []
        for i in range(0, len(p0) / 2):
            R_fb.append((p0[i] * np.ones(V_fb.shape[0])).tolist())
        R_fb = np.array(R_fb).transpose()
        C_fb = []
        for i in range(len(p0) / 2, len(p0)):
            C_fb.append((p0[i] * np.ones(V_fb.shape[0])).tolist())
        C_fb = np.array(C_fb).transpose()
        f = np.tile(np.reshape(frequencies, (len(frequencies), 1)),
                    (1, V_fb.shape[1]))
        if self.plugin.control_board.calibration.hw_version.major == 1:
            return (R_fb / np.sqrt(1 + np.square(2 * np.pi * R_fb * C_fb * f))
                    * (V_hv / V_fb - 1))
        else:
            return (R_fb / np.sqrt(1 + np.square(2 * np.pi * R_fb * C_fb * f))
                    * (V_hv / V_fb))

    def process_hv_calibration(self, results):
        hardware_version = utility.Version.fromstring(
            self.plugin.control_board.hardware_version())
        input_voltage = np.array(results['input_voltage'])
        frequencies = np.array(results['frequencies'])
        hv_measurements = (np.array(results['hv_measurements']) / 1023.0 * 5 -
                           2.5)
        hv_rms = np.transpose(np.array([np.max(hv_measurements[:, j, :],1) -
                                        np.min(hv_measurements[:, j, :],1)
                                        for j in range(0, len(frequencies))]) /
                              2. / np.sqrt(2))

        if 'voltages' in results:
            voltages = np.array(results['voltages'])
            attenuation = hv_rms / voltages
        else:
            attenuation = hv_rms / input_voltage

        # p[0]=C, p[1]=R2
        R1 = 10e6
        f = lambda p, x, R1: np.abs(1 / (R1 / p[1] + 1 + R1 * 2 * np.pi * p[0]
                                         * complex(0, 1) * x))
        if hardware_version.major == 2:
            f = lambda p, x, R1: np.abs(1 / (R1 / p[1] + R1 * 2*np.pi * p[0] *
                                             complex(0, 1) * x))
        e = lambda p, x, y, R1: f(p, x, R1) - y
        fit_params = []

        canvas, a = self.create_plot('HV attenuation')
        colors = ['b', 'r', 'g']
        legend = []
        for i in range(0, np.size(hv_rms, 0)):
            ind = mlab.find(hv_rms[i, :] > .1)
            p0 = [self.plugin.control_board.calibration.C_hv[i],
                  self.plugin.control_board.calibration.R_hv[i]]
            a.loglog(frequencies[ind], f(p0, frequencies[ind], R1),
                     colors[i] + '--')
            legend.append('R$_{%d}$ (previous fit)' % i)

            if 'voltages' in results:
                voltages = np.array(results['voltages'])
                T = attenuation[i, ind]
                p1, success = optimize.leastsq(e, p0, args=(frequencies[ind],
                                                            T, R1))
                fit_params.append(p1)
                a.loglog(frequencies[ind], f(p1, frequencies[ind], R1),
                         colors[i] + '-')
                legend.append('R$_{%d}$ (new fit)' % i)

                a.plot(frequencies, attenuation[i], colors[i] + 'o')
                legend.append('R$_{%d}$ (scope measurements)' % i)

                # update control board calibration
                self.plugin.control_board.set_series_resistor_index(0, i)
                self.plugin.control_board.set_series_resistance(0, abs(p1[1]))
                self.plugin.control_board.set_series_capacitance(0, abs(p1[0]))
                # reconnnect to update calibration data
                self.plugin.control_board.connect()
            else:  # Control board measurements
                fit_params.append(p0)
                a.plot(frequencies, attenuation[i], colors[i] + 'o')
                legend.append('R$_{%d}$ (CB measurements)' % i)

        a.legend(legend)
        a.set_xlabel('Frequency (Hz)')
        a.set_ylabel('Attenuation')
        a.set_title('HV attenuation')
        canvas.draw()

    def create_plot(self, title):
        win = gtk.Window()
        win.set_default_size(500, 400)
        win.set_title(title)
        f = Figure()
        a = f.add_subplot(111)
        canvas = FigureCanvasGTK(f)
        vbox = gtk.VBox(False, 0)
        win.add(vbox)
        toolbar = NavigationToolbar(canvas, win)
        vbox.pack_start(canvas)
        vbox.pack_start(toolbar, False, False)
        vbox.show()
        win.show_all()
        f.subplots_adjust(left=0.12, bottom=0.16)
        return (canvas, a)<|MERGE_RESOLUTION|>--- conflicted
+++ resolved
@@ -2368,16 +2368,11 @@
             ind = mlab.find(np.logical_and(V_hv[:, i], V_fb[:, i]))
             if len(ind):
                 legend.append("R$_{fb,%d}$" % i)
-<<<<<<< HEAD
-                a.semilogx(frequencies[ind], 1e12/(Z_1[ind, i]*frequencies[ind]*2*np.pi), 'o')
-        a.plot(frequencies, C_device*np.ones(frequencies.shape), 'k--')
-=======
-                a.semilogx(frequencies[ind], 1 / (Z_1[ind, i] *
+                a.semilogx(frequencies[ind], 1e12 / (Z_1[ind, i] *
                                                   frequencies[ind] * 2 *
                                                   np.pi), 'o')
-        a.plot(frequencies, 1e12 * C_device * np.ones(frequencies.shape),
+        a.plot(frequencies, C_device * np.ones(frequencies.shape),
                'k -- ')
->>>>>>> e0da5b8b
         a.legend(legend)
         a.set_xlabel('Frequency (Hz)')
         a.set_ylabel('C$_{device}$ (pF)')
