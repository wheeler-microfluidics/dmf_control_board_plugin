--- conflicted
+++ resolved
@@ -29,15 +29,7 @@
     matplotlib.rc('font', **{'family':'sans-serif','sans-serif':['Arial']})
 from matplotlib.figure import Figure
 from path import path
-<<<<<<< HEAD
-=======
-
-from utility import Version, VersionError, FutureVersionError, SetOfInts
-from utility.gui import textentry_validate, combobox_set_model_from_list, \
-    combobox_get_active_text
-import logging
-
->>>>>>> 78f9872b
+
 try:
     from matplotlib.backends.backend_gtkagg import FigureCanvasGTKAgg as FigureCanvasGTK
     from matplotlib.backends.backend_gtkagg import NavigationToolbar2GTKAgg as NavigationToolbar
@@ -46,7 +38,6 @@
         raise
     else:
         logging.info('Skipping error!')
-
 
 try:
     from ...dmf_control_board import *
