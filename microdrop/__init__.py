--- conflicted
+++ resolved
@@ -294,13 +294,9 @@
                         results.add_frequency_step(frequency,
                             V_hv, hv_resistor, V_fb, fb_resistor)
                     data["SweepFrequencyResults"] = dumps(results)
-<<<<<<< HEAD
-                elif options.action.__class__ == SweepVoltageAction:
-=======
                     logger.info("V_total=%s" % results.V_total())
                     logger.info("Z_device=%s" % results.Z_device())                        
                 elif options.action.__class__==SweepVoltageAction:
->>>>>>> 884a278f
                     voltages = np.linspace(options.action.start_voltage,
                                            options.action.end_voltage,
                                            options.action.n_voltage_steps)
@@ -437,13 +433,9 @@
         Parameters:
             voltage : RMS voltage
         """
-<<<<<<< HEAD
-        self.control_board.set_waveform_voltage(voltage / 200.)
-=======
         # TODO: get gain from amplifier object
         gain = 200.0
         self.control_board.set_waveform_voltage(voltage/gain)
->>>>>>> 884a278f
         
     def set_frequency(self, frequency):
         """
