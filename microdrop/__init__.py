--- conflicted
+++ resolved
@@ -328,14 +328,9 @@
                     emit_signal("set_voltage", voltage,
                                 interface=IWaveformGenerator)
                     results = SweepFrequencyResults(feedback_options,
-<<<<<<< HEAD
                         area,
                         voltage,
                         self.control_board.calibration)
-=======
-                                                    area,
-                                                    voltage)
->>>>>>> 78f9872b
                     for frequency in frequencies:
                         emit_signal("set_frequency",
                                     float(frequency),
