--- conflicted
+++ resolved
@@ -157,10 +157,7 @@
             self.on_step_run()
             pgc = get_service_instance(ProtocolGridController, env='microdrop')
             pgc.update_grid()
-<<<<<<< HEAD
-=======
         super(DmfControlBoardPlugin, self).on_plugin_enable()
->>>>>>> 54ea8b7b
 
     def on_plugin_disable(self):
         if get_app().protocol:
